--- conflicted
+++ resolved
@@ -14,19 +14,9 @@
         templatesPath = '../templates';
     }
 
-<<<<<<< HEAD
-    function render(str, ctx, opts) {
+    function render(str, ctx, opts, cb) {
         opts = opts || { dev: true };
         var e = new Environment(new loader(templatesPath), opts);
-=======
-function render(str, ctx, cb) {
-    var e = new env.Environment(new loaders.FileSystemLoader('tests/templates'), null, true);
-    ctx = ctx || {};
-    var t = new env.Template(str, e);
-    t.render(ctx, cb);
-}
->>>>>>> 713319e7
-
         if(opts.filters) {
             for(var name in opts.filters) {
                 e.addFilter(name, opts.filters[name]);
@@ -41,7 +31,7 @@
 
         ctx = ctx || {};
         var t = new Template(str, e);
-        return t.render(ctx);
+        return t.render(ctx, cb);
     }
 
     if(typeof module != 'undefined') {
