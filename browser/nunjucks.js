--- conflicted
+++ resolved
@@ -252,7 +252,6 @@
     return results;
 };
 
-<<<<<<< HEAD
 exports.asyncParallel = function(funcs, done) {
     var count = funcs.length,
         result = new Array(count),
@@ -311,8 +310,6 @@
     next();
 };
 
-=======
->>>>>>> acd1a7b4
 if(!Array.prototype.indexOf) {
     Array.prototype.indexOf = function(array, searchElement /*, fromIndex */) {
         if (array == null) {
@@ -344,7 +341,6 @@
         return -1;
     };
 }
-<<<<<<< HEAD
 
 if(!Array.prototype.map) {
     Array.prototype.map = function() {
@@ -366,8 +362,6 @@
         return keys;
     }
 }
-=======
->>>>>>> acd1a7b4
 })();
 (function() {
 
@@ -644,12 +638,8 @@
     keys: lib.keys,
     SafeString: SafeString,
     copySafeness: copySafeness,
-<<<<<<< HEAD
     markSafe: markSafe,
     asyncIter: asyncIter
-=======
-    markSafe: markSafe
->>>>>>> acd1a7b4
 };
 })();
 (function() {
@@ -1347,21 +1337,7 @@
         }
     },
 
-    // registerPrecompiled: function(templates) {
-    //     for(var name in templates) {
-    //         this.cache[name] = new Template({ type: 'code',
-    //                                           obj: templates[name] },
-    //                                         this,
-    //                                         name,
-    //                                         function() { return true; },
-    //                                         true);
-    //     }
-    // },
-
     express: function(app) {
-        app.engine('.html', this.expressRender.bind(this));
-        app.set('view engine', 'html');
-
         var env = this;
 
         function NunjucksView(name, opts) {
@@ -1370,25 +1346,28 @@
         }
 
         NunjucksView.prototype.render = function(opts, cb) {
-            env.render(this.name, opts, cb);
+            cb(null, env.render(this.name, opts));
         };
 
         app.set('view', NunjucksView);
     },
 
-    expressRender: function(name, opts, cb) {
-        this.render(name, {}, cb);
-    },
-
     render: function(name, ctx, cb) {
+        var syncResult = null;
+
         this.getTemplate(name, function(err, tmpl) {
             if(err) {
                 cb(err);
             }
             else {
-                tmpl.render(ctx, cb);
+                tmpl.render(ctx, cb || function(err, res) {
+                    if(err) { throw err; }
+                    syncResult = res;
+                });
             }
         });
+
+        return syncResult;
     }
 });
 
@@ -1501,22 +1480,24 @@
             frame = null;
         }
 
-        if(!cb) {
-            throw new Error("you must specify a callback to `render`");
-        }
-
         return lib.withPrettyErrors(this.path, this.env.dev, function() {
             if(!this.compiled) {
                 this._compile();
             }
 
             var context = new Context(ctx || {}, this.blocks);
+            var syncResult = null;
 
             this.rootRenderFunc(this.env,
                                 context,
                                 frame || new Frame(),
                                 runtime,
-                                cb);
+                                cb || function(err, res) {
+                                    if(err) { throw err; }
+                                    syncResult = res;
+                                });
+
+            return syncResult;
         }.bind(this));
     },
 
