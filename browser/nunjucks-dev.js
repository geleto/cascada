(function() {
var modules = {};
(function() {

// A simple class system, more documentation to come

function extend(cls, name, props) {
    // This does that same thing as Object.create, but with support for IE8
    var F = function() {};
    F.prototype = cls.prototype;
    var prototype = new F();

    var fnTest = /xyz/.test(function(){ xyz; }) ? /\bparent\b/ : /.*/;
    props = props || {};

    for(var k in props) {
        var src = props[k];
        var parent = prototype[k];

        if(typeof parent == "function" &&
           typeof src == "function" &&
           fnTest.test(src)) {
            prototype[k] = (function (src, parent) {
                return function() {
                    // Save the current parent method
                    var tmp = this.parent;

                    // Set parent to the previous method, call, and restore
                    this.parent = parent;
                    var res = src.apply(this, arguments);
                    this.parent = tmp;

                    return res;
                };
            })(src, parent);
        }
        else {
            prototype[k] = src;
        }
    }

    prototype.typename = name;

    var new_cls = function() { 
        if(prototype.init) {
            prototype.init.apply(this, arguments);
        }
    };

    new_cls.prototype = prototype;
    new_cls.prototype.constructor = new_cls;

    new_cls.extend = function(name, props) {
        if(typeof name == "object") {
            props = name;
            name = "anonymous";
        }
        return extend(new_cls, name, props);
    };

    return new_cls;
}

modules['object'] = extend(Object, "Object", {});
})();
(function() {
var ArrayProto = Array.prototype;
var ObjProto = Object.prototype;

var escapeMap = {
    '&': '&amp;',
    '"': '&quot;',
    "'": '&#39;',
    "<": '&lt;',
    ">": '&gt;'
};

var lookupEscape = function(ch) {
    return escapeMap[ch];
};

var exports = modules['lib'] = {};

exports.withPrettyErrors = function(path, withInternals, func) {
    try {
        return func();
    } catch (e) {
        if (!e.Update) {
            // not one of ours, cast it
            e = new exports.TemplateError(e);
        }
        e.Update(path);

        // Unless they marked the dev flag, show them a trace from here
        if (!withInternals) {
            var old = e;
            e = new Error(old.message);
            e.name = old.name;
        }

        throw e;
    }
};

exports.TemplateError = function(message, lineno, colno) {
    var err = this;

    if (message instanceof Error) { // for casting regular js errors
        err = message;
        message = message.name + ": " + message.message;
    } else {
        if(Error.captureStackTrace) {
            Error.captureStackTrace(err);
        }
    }

    err.name = 'Template render error';
    err.message = message;
    err.lineno = lineno;
    err.colno = colno;
    err.firstUpdate = true;

    err.Update = function(path) {
        var message = "(" + (path || "unknown path") + ")";

        // only show lineno + colno next to path of template
        // where error occurred
        if (this.firstUpdate) {
            if(this.lineno && this.colno) {
                message += ' [Line ' + this.lineno + ', Column ' + this.colno + ']';
            }
            else if(this.lineno) {
                message += ' [Line ' + this.lineno + ']';
            }
        }

        message += '\n ';
        if (this.firstUpdate) {
            message += ' ';
        }

        this.message = message + (this.message || '');
        this.firstUpdate = false;
        return this;
    };

    return err;
};

exports.TemplateError.prototype = Error.prototype;

exports.escape = function(val) {
    return val.replace(/[&"'<>]/g, lookupEscape);
};

exports.isFunction = function(obj) {
    return ObjProto.toString.call(obj) == '[object Function]';
};

exports.isArray = Array.isArray || function(obj) {
    return ObjProto.toString.call(obj) == '[object Array]';
};

exports.isString = function(obj) {
    return ObjProto.toString.call(obj) == '[object String]';
};

exports.isObject = function(obj) {
    return obj === Object(obj);
};

exports.groupBy = function(obj, val) {
    var result = {};
    var iterator = exports.isFunction(val) ? val : function(obj) { return obj[val]; };
    for(var i=0; i<obj.length; i++) {
        var value = obj[i];
        var key = iterator(value, i);
        (result[key] || (result[key] = [])).push(value);
    }
    return result;
};

exports.toArray = function(obj) {
    return Array.prototype.slice.call(obj);
};

exports.without = function(array) {
    var result = [];
    if (!array) {
        return result;
    }
    var index = -1,
    length = array.length,
    contains = exports.toArray(arguments).slice(1);

    while(++index < length) {
        if(contains.indexOf(array[index]) === -1) {
            result.push(array[index]);
        }
    }
    return result;
};

exports.extend = function(obj, obj2) {
    for(var k in obj2) {
        obj[k] = obj2[k];
    }
    return obj;
};

exports.repeat = function(char_, n) {
    var str = '';
    for(var i=0; i<n; i++) {
        str += char_;
    }
    return str;
};

exports.each = function(obj, func, context) {
    if(obj == null) {
        return;
    }

    if(ArrayProto.each && obj.each == ArrayProto.each) {
        obj.forEach(func, context);
    }
    else if(obj.length === +obj.length) {
        for(var i=0, l=obj.length; i<l; i++) {
            func.call(context, obj[i], i, obj);
        }
    }
};

exports.map = function(obj, func) {
    var results = [];
    if(obj == null) {
        return results;
    }

    if(ArrayProto.map && obj.map === ArrayProto.map) {
        return obj.map(func);
    }

    for(var i=0; i<obj.length; i++) {
        results[results.length] = func(obj[i], i);
    }

    if(obj.length === +obj.length) {
        results.length = obj.length;
    }

    return results;
};

<<<<<<< HEAD
exports.asyncParallel = function(funcs, done) {
    var count = funcs.length,
        result = new Array(count),
        current = 0;

    var makeNext = function(i) {
        return function(res) {
            result[i] = res;
            current += 1;

            if (current === count) {
                done(result);
            }
        };
    };

    for (var i = 0; i < count; i++) {
        funcs[i](makeNext(i));
    }
};

exports.asyncEach = function(arr, iter, cb) {
    var i = -1;
    
    function next() {
        i++;

        if(i < arr.length) {
            iter(arr[i], i, next, cb);
        }
        else {
            cb();
        }
    }

    next();
};

exports.asyncFor = function(obj, iter, cb) {
    var keys = exports.keys(obj);
    var len = keys.length;
    var i = -1;

    function next() {
        i++;
        var k = keys[i];

        if(i < len) {
            iter(k, obj[k], i, len, next);
        }
        else {
            cb();
        }
    }

    next();
};

=======
>>>>>>> acd1a7b4
if(!Array.prototype.indexOf) {
    Array.prototype.indexOf = function(array, searchElement /*, fromIndex */) {
        if (array == null) {
            throw new TypeError();
        }
        var t = Object(array);
        var len = t.length >>> 0;
        if (len === 0) {
            return -1;
        }
        var n = 0;
        if (arguments.length > 2) {
            n = Number(arguments[2]);
            if (n != n) { // shortcut for verifying if it's NaN
                n = 0;
            } else if (n != 0 && n != Infinity && n != -Infinity) {
                n = (n > 0 || -1) * Math.floor(Math.abs(n));
            }
        }
        if (n >= len) {
            return -1;
        }
        var k = n >= 0 ? n : Math.max(len - Math.abs(n), 0);
        for (; k < len; k++) {
            if (k in t && t[k] === searchElement) {
                return k;
            }
        }
        return -1;
    };
}
<<<<<<< HEAD

if(!Array.prototype.map) {
    Array.prototype.map = function() {
        throw new Error("map is unimplemented for this js engine");
    };
}

exports.keys = function(obj) {
    if(Object.prototype.keys) {
        return obj.keys();
    }
    else {
        var keys = [];
        for(var k in obj) {
            if(obj.hasOwnProperty(k)) {
                keys.push(k);
            }
        }
        return keys;
    }
}
=======
>>>>>>> acd1a7b4
})();
(function() {
var util = modules["util"];
var lib = modules["lib"];
var Object = modules["object"];

function traverseAndCheck(obj, type, results) {
    if(obj instanceof type) {
        results.push(obj);
    }

    if(obj instanceof Node) {
        obj.findAll(type, results);
    }
}

var Node = Object.extend("Node", {
    init: function(lineno, colno) {
        this.lineno = lineno;
        this.colno = colno;

        var fields = this.fields;
        for(var i=0, l=fields.length; i<l; i++) {
            var field = fields[i];

            // The first two args are line/col numbers, so offset by 2
            var val = arguments[i + 2];

            // Fields should never be undefined, but null. It makes
            // testing easier to normalize values.
            if(val === undefined) {
                val = null;
            }

            this[field] = val;
        }
    },

    findAll: function(type, results) {
        results = results || [];

        if(this instanceof NodeList) {
            var children = this.children;

            for(var i=0, l=children.length; i<l; i++) {
                traverseAndCheck(children[i], type, results);
            }
        }
        else {
            var fields = this.fields;

            for(var i=0, l=fields.length; i<l; i++) {
                traverseAndCheck(this[fields[i]], type, results);
            }
        }

        return results;
    },

    iterFields: function(func) {
        lib.each(this.fields, function(field) {
            func(this[field], field);
        }, this);
    }
});

// Abstract nodes
var Value = Node.extend("Value", { fields: ['value'] });

// Concrete nodes
var NodeList = Node.extend("NodeList", {
    fields: ['children'],

    init: function(lineno, colno, nodes) {
        this.parent(lineno, colno, nodes || []);
    },

    addChild: function(node) {
        this.children.push(node);
    }
});

var Root = NodeList.extend("Root");
var Literal = Value.extend("Literal");
var Symbol = Value.extend("Symbol");
var Group = NodeList.extend("Group");
var Array = NodeList.extend("Array");
var Pair = Node.extend("Pair", { fields: ['key', 'value'] });
var Dict = NodeList.extend("Dict");
var LookupVal = Node.extend("LookupVal", { fields: ['target', 'val'] });
var If = Node.extend("If", { fields: ['cond', 'body', 'else_'] });
var IfAsync = If.extend("IfAsync");
var InlineIf = Node.extend("InlineIf", { fields: ['cond', 'body', 'else_'] });
var For = Node.extend("For", { fields: ['arr', 'name', 'body'] });
var ForAsync = For.extend("ForAsync");
var Macro = Node.extend("Macro", { fields: ['name', 'args', 'body'] });
var Import = Node.extend("Import", { fields: ['template', 'target'] });
var FromImport = Node.extend("FromImport", {
    fields: ['template', 'names'],

    init: function(lineno, colno, template, names) {
        this.parent(lineno, colno,
                    template,
                    names || new NodeList());
    }
});
var FunCall = Node.extend("FunCall", { fields: ['name', 'args'] });
var Filter = FunCall.extend("Filter");
var FilterAsync = Filter.extend("FilterAsync", {
    fields: ['name', 'args', 'symbol']
});
var KeywordArgs = Dict.extend("KeywordArgs");
var Block = Node.extend("Block", { fields: ['name', 'body'] });
var Super = Node.extend("Super", { fields: ['blockName', 'symbol'] });
var TemplateRef = Node.extend("TemplateRef", { fields: ['template'] });
var Extends = TemplateRef.extend("Extends");
var Include = TemplateRef.extend("Include");
var Set = Node.extend("Set", { fields: ['targets', 'value'] });
var Output = NodeList.extend("Output");
var TemplateData = Literal.extend("TemplateData");
var UnaryOp = Node.extend("UnaryOp", { fields: ['target'] });
var BinOp = Node.extend("BinOp", { fields: ['left', 'right'] });
var Or = BinOp.extend("Or");
var And = BinOp.extend("And");
var Not = UnaryOp.extend("Not");
var Add = BinOp.extend("Add");
var Sub = BinOp.extend("Sub");
var Mul = BinOp.extend("Mul");
var Div = BinOp.extend("Div");
var FloorDiv = BinOp.extend("FloorDiv");
var Mod = BinOp.extend("Mod");
var Pow = BinOp.extend("Pow");
var Neg = UnaryOp.extend("Neg");
var Pos = UnaryOp.extend("Pos");
var Compare = Node.extend("Compare", { fields: ['expr', 'ops'] });
var CompareOperand = Node.extend("CompareOperand", {
    fields: ['expr', 'type']
});

var CustomTag = Node.extend("CustomTag", {
    init: function(lineno, colno, name) {
        this.lineno = lineno;
        this.colno = colno;
        this.name = name;
    }
});

var CallExtension = Node.extend("CallExtension", {
    fields: ['extName', 'prop', 'args', 'contentArgs'],

    init: function(ext, prop, args, contentArgs) {
        this.extName = ext._name;
        this.prop = prop;
        this.args = args;
        this.contentArgs = contentArgs;
    }
});

// Print the AST in a nicely formatted tree format for debuggin
function printNodes(node, indent) {
    indent = indent || 0;

    // This is hacky, but this is just a debugging function anyway
    function print(str, indent, inline) {
        var lines = str.split("\n");

        for(var i=0; i<lines.length; i++) {
            if(lines[i]) {
                if((inline && i > 0) || !inline) {
                    for(var j=0; j<indent; j++) {
                        util.print(" ");
                    }
                }
            }

            if(i === lines.length-1) {
                util.print(lines[i]);
            }
            else {
                util.puts(lines[i]);
            }
        }
    }

    print(node.typename + ": ", indent);

    if(node instanceof NodeList) {
        print('\n');
        lib.each(node.children, function(n) {
            printNodes(n, indent + 2);
        });
    }
    else {
        var nodes = null;
        var props = null;

        node.iterFields(function(val, field) {
            if(val instanceof Node) {
                nodes = nodes || {};
                nodes[field] = val;
            }
            else {
                props = props || {};
                props[field] = val;
            }
        });

        if(props) {
            print(util.inspect(props, true, null) + '\n', null, true);
        }
        else {
            print('\n');
        }

        if(nodes) {
            for(var k in nodes) {
                printNodes(nodes[k], indent + 2);
            }
        }

    }
}

// var t = new NodeList(0, 0,
//                      [new Value(0, 0, 3),
//                       new Value(0, 0, 10),
//                       new Pair(0, 0,
//                                new Value(0, 0, 'key'),
//                                new Value(0, 0, 'value'))]);
// printNodes(t);

modules['nodes'] = {
    Node: Node,
    Root: Root,
    NodeList: NodeList,
    Value: Value,
    Literal: Literal,
    Symbol: Symbol,
    Group: Group,
    Array: Array,
    Pair: Pair,
    Dict: Dict,
    Output: Output,
    TemplateData: TemplateData,
    If: If,
    IfAsync: IfAsync,
    InlineIf: InlineIf,
    For: For,
    ForAsync: ForAsync,
    Macro: Macro,
    Import: Import,
    FromImport: FromImport,
    FunCall: FunCall,
    Filter: Filter,
    FilterAsync: FilterAsync,
    KeywordArgs: KeywordArgs,
    Block: Block,
    Super: Super,
    Extends: Extends,
    Include: Include,
    Set: Set,
    LookupVal: LookupVal,
    BinOp: BinOp,
    Or: Or,
    And: And,
    Not: Not,
    Add: Add,
    Sub: Sub,
    Mul: Mul,
    Div: Div,
    FloorDiv: FloorDiv,
    Mod: Mod,
    Pow: Pow,
    Neg: Neg,
    Pos: Pos,
    Compare: Compare,
    CompareOperand: CompareOperand,

    //CustomTag: CustomTag,
    CallExtension: CallExtension,

    printNodes: printNodes
};
})();
(function() {

var lib = modules["lib"];
var Object = modules["object"];

// Frames keep track of scoping both at compile-time and run-time so
// we know how to access variables. Block tags can introduce special
// variables, for example.
var Frame = Object.extend({
    init: function(parent) {
        this.variables = {};
        this.parent = parent;
    },

    set: function(name, val) {
        // Allow variables with dots by automatically creating the
        // nested structure
        var parts = name.split('.');
        var obj = this.variables;

        for(var i=0; i<parts.length - 1; i++) {
            var id = parts[i];

            if(!obj[id]) {
                obj[id] = {};
            }
            obj = obj[id];
        }

        obj[parts[parts.length - 1]] = val;
    },

    get: function(name) {
        var val = this.variables[name];
        if(val !== undefined && val !== null) {
            return val;
        }
        return null;
    },

    lookup: function(name) {
        var p = this.parent;
        var val = this.variables[name];
        if(val !== undefined && val !== null) {
            return val;
        }
        return p && p.lookup(name);
    },

    push: function() {
        return new Frame(this);
    },

    pop: function() {
        return this.parent;
    }
});

function makeMacro(argNames, kwargNames, func) {
    return function() {
        var argCount = numArgs(arguments);
        var args;
        var kwargs = getKeywordArgs(arguments);

        if(argCount > argNames.length) {
            args = Array.prototype.slice.call(arguments, 0, argNames.length);

            // Positional arguments that should be passed in as
            // keyword arguments (essentially default values)
            var vals = Array.prototype.slice.call(arguments, args.length, argCount);
            for(var i=0; i<vals.length; i++) {
                if(i < kwargNames.length) {
                    kwargs[kwargNames[i]] = vals[i];
                }
            }

            args.push(kwargs);
        }
        else if(argCount < argNames.length) {
            args = Array.prototype.slice.call(arguments, 0, argCount);

            for(var i=argCount; i<argNames.length; i++) {
                var arg = argNames[i];

                // Keyword arguments that should be passed as
                // positional arguments, i.e. the caller explicitly
                // used the name of a positional arg
                args.push(kwargs[arg]);
                delete kwargs[arg];
            }

            args.push(kwargs);
        }
        else {
            args = arguments;
        }

        return func.apply(this, args);
    };
}

function makeKeywordArgs(obj) {
    obj.__keywords = true;
    return obj;
}

function getKeywordArgs(args) {
    var len = args.length;
    if(len) {
        var lastArg = args[len - 1];
        if(lastArg && lastArg.hasOwnProperty('__keywords')) {
            return lastArg;
        }
    }
    return {};
}

function numArgs(args) {
    var len = args.length;
    if(len === 0) {
        return 0;
    }

    var lastArg = args[len - 1];
    if(lastArg && lastArg.hasOwnProperty('__keywords')) {
        return len - 1;
    }
    else {
        return len;
    }
}

// A SafeString object indicates that the string should not be
// autoescaped. This happens magically because autoescaping only
// occurs on primitive string objects.
function SafeString(val) {
    if(typeof val != 'string') {
        return val;
    }

    this.toString = function() {
        return val;
    };

    this.length = val.length;

    var methods = [
        'charAt', 'charCodeAt', 'concat', 'contains',
        'endsWith', 'fromCharCode', 'indexOf', 'lastIndexOf',
        'length', 'localeCompare', 'match', 'quote', 'replace',
        'search', 'slice', 'split', 'startsWith', 'substr',
        'substring', 'toLocaleLowerCase', 'toLocaleUpperCase',
        'toLowerCase', 'toUpperCase', 'trim', 'trimLeft', 'trimRight'
    ];

    for(var i=0; i<methods.length; i++) {
        this[methods[i]] = markSafe(val[methods[i]]);
    }
}

function copySafeness(dest, target) {
    if(dest instanceof SafeString) {
        return new SafeString(target);
    }
    return target.toString();
}

function markSafe(val) {
    var type = typeof val;

    if(type === 'string') {
        return new SafeString(val);
    }
    else if(type !== 'function') {
        return val;
    }
    else {
        return function() {
            var ret = val.apply(this, arguments);

            if(typeof ret === 'string') {
                return new SafeString(ret);
            }

            return ret;
        };
    }
}

function suppressValue(val, autoescape) {
    val = (val !== undefined && val !== null) ? val : "";

    if(autoescape && typeof val === "string") {
        val = lib.escape(val);
    }

    return val;
}

function memberLookup(obj, val) {
    obj = obj || {};

    if(typeof obj[val] === 'function') {
        return function() {
            return obj[val].apply(obj, arguments);
        };
    }

    return obj[val];
}

function callWrap(obj, name, args) {
    if(!obj) {
        throw new Error('Unable to call `' + name + '`, which is undefined or falsey');
    }
    else if(typeof obj !== 'function') {
        throw new Error('Unable to call `' + name + '`, which is not a function');
    }

    return obj.apply(this, args);
}

function contextOrFrameLookup(context, frame, name) {
    var val = context.lookup(name);
    return (val !== undefined && val !== null) ?
        val :
        frame.lookup(name);
}

function handleError(error, lineno, colno) {
    if(error.lineno) {
        return error;
    }
    else {
        return new lib.TemplateError(error, lineno, colno);
    }
}

function asyncIter(arr, dimen, iter, cb) {
    if(lib.isArray(arr)) {
        var len = arr.length;

        lib.asyncEach(arr, function(item, i, next) {
            switch(dimen) {
            case 1: iter(item, i, len, next); break;
            case 2: iter(item[0], item[1], i, len, next); break;
            case 3: iter(item[0], item[1], item[2], i, len, next); break;
            default:
                item.push(i, next);
                iter.apply(this, item);
            }
        }, cb);
    }
    else {
        lib.asyncFor(arr, function(key, val, i, len, next) {
            iter(key, val, i, len, next);
        }, cb);
    }
}

modules['runtime'] = {
    Frame: Frame,
    makeMacro: makeMacro,
    makeKeywordArgs: makeKeywordArgs,
    numArgs: numArgs,
    suppressValue: suppressValue,
    memberLookup: memberLookup,
    contextOrFrameLookup: contextOrFrameLookup,
    callWrap: callWrap,
    handleError: handleError,
    isArray: lib.isArray,
    asyncEach: lib.asyncEach,
    keys: lib.keys,
    SafeString: SafeString,
    copySafeness: copySafeness,
<<<<<<< HEAD
    markSafe: markSafe,
    asyncIter: asyncIter
=======
    markSafe: markSafe
>>>>>>> acd1a7b4
};
})();
(function() {
var lib = modules["lib"];

var whitespaceChars = " \n\t\r";
var delimChars = "()[]{}%*-+/#,:|.<>=!";
var intChars = "0123456789";

var BLOCK_START = "{%";
var BLOCK_END = "%}";
var VARIABLE_START = "{{";
var VARIABLE_END = "}}";
var COMMENT_START = "{#";
var COMMENT_END = "#}";

var TOKEN_STRING = "string";
var TOKEN_WHITESPACE = "whitespace";
var TOKEN_DATA = "data";
var TOKEN_BLOCK_START = "block-start";
var TOKEN_BLOCK_END = "block-end";
var TOKEN_VARIABLE_START = "variable-start";
var TOKEN_VARIABLE_END = "variable-end";
var TOKEN_COMMENT = "comment";
var TOKEN_LEFT_PAREN = "left-paren";
var TOKEN_RIGHT_PAREN = "right-paren";
var TOKEN_LEFT_BRACKET = "left-bracket";
var TOKEN_RIGHT_BRACKET = "right-bracket";
var TOKEN_LEFT_CURLY = "left-curly";
var TOKEN_RIGHT_CURLY = "right-curly";
var TOKEN_OPERATOR = "operator";
var TOKEN_COMMA = "comma";
var TOKEN_COLON = "colon";
var TOKEN_PIPE = "pipe";
var TOKEN_INT = "int";
var TOKEN_FLOAT = "float";
var TOKEN_BOOLEAN = "boolean";
var TOKEN_SYMBOL = "symbol";
var TOKEN_SPECIAL = "special";

function token(type, value, lineno, colno) {
    return {
        type: type,
        value: value,
        lineno: lineno,
        colno: colno
    };
}

function Tokenizer(str) {
    this.str = str;
    this.index = 0;
    this.len = str.length;
    this.lineno = 0;
    this.colno = 0;

    this.in_code = false;
}

Tokenizer.prototype.nextToken = function() {
    var lineno = this.lineno;
    var colno = this.colno;

    if(this.in_code) {
        // Otherwise, if we are in a block parse it as code
        var cur = this.current();
        var tok;

        if(this.is_finished()) {
            // We have nothing else to parse
            return null;
        }
        else if(cur == "\"" || cur == "'") {
            // We've hit a string
            return token(TOKEN_STRING, this.parseString(cur), lineno, colno);
        }
        else if((tok = this._extract(whitespaceChars))) {
            // We hit some whitespace
            return token(TOKEN_WHITESPACE, tok, lineno, colno);
        }
        else if((tok = this._extractString(BLOCK_END)) ||
                (tok = this._extractString('-' + BLOCK_END))) {
            // Special check for the block end tag
            //
            // It is a requirement that start and end tags are composed of
            // delimiter characters (%{}[] etc), and our code always
            // breaks on delimiters so we can assume the token parsing
            // doesn't consume these elsewhere
            this.in_code = false;
            return token(TOKEN_BLOCK_END, tok, lineno, colno);
        }
        else if((tok = this._extractString(VARIABLE_END))) {
            // Special check for variable end tag (see above)
            this.in_code = false;
            return token(TOKEN_VARIABLE_END, tok, lineno, colno);
        }
        else if(delimChars.indexOf(cur) != -1) {
            // We've hit a delimiter (a special char like a bracket)
            this.forward();
            var complexOps = ['==', '!=', '<=', '>=', '//', '**'];
            var curComplex = cur + this.current();
            var type;

            if(complexOps.indexOf(curComplex) !== -1) {
                this.forward();
                cur = curComplex;
            }

            switch(cur) {
            case "(": type = TOKEN_LEFT_PAREN; break;
            case ")": type = TOKEN_RIGHT_PAREN; break;
            case "[": type = TOKEN_LEFT_BRACKET; break;
            case "]": type = TOKEN_RIGHT_BRACKET; break;
            case "{": type = TOKEN_LEFT_CURLY; break;
            case "}": type = TOKEN_RIGHT_CURLY; break;
            case ",": type = TOKEN_COMMA; break;
            case ":": type = TOKEN_COLON; break;
            case "|": type = TOKEN_PIPE; break;
            default: type = TOKEN_OPERATOR;
            }

            return token(type, cur, lineno, colno);
        }
        else {
            // We are not at whitespace or a delimiter, so extract the
            // text and parse it
            tok = this._extractUntil(whitespaceChars + delimChars);

            if(tok.match(/^[-+]?[0-9]+$/)) {
                if(this.current() == '.') {
                    this.forward();
                    var dec = this._extract(intChars);
                    return token(TOKEN_FLOAT, tok + '.' + dec, lineno, colno);
                }
                else {
                    return token(TOKEN_INT, tok, lineno, colno);
                }
            }
            else if(tok.match(/^(true|false)$/)) {
                return token(TOKEN_BOOLEAN, tok, lineno, colno);
            }
            else if(tok) {
                return token(TOKEN_SYMBOL, tok, lineno, colno);
            }
            else {
                throw new Error("Unexpected value while parsing: " + tok);
            }
        }
    }
    else {
        // Parse out the template text, breaking on tag
        // delimiters because we need to look for block/variable start
        // tags (don't use the full delimChars for optimization)
        var beginChars = (BLOCK_START.charAt(0) +
                          VARIABLE_START.charAt(0) +
                          COMMENT_START.charAt(0) +
                          COMMENT_END.charAt(0));
        var tok;

        if(this.is_finished()) {
            return null;
        }
        else if((tok = this._extractString(BLOCK_START + '-')) ||
                (tok = this._extractString(BLOCK_START))) {
            this.in_code = true;
            return token(TOKEN_BLOCK_START, tok, lineno, colno);
        }
        else if((tok = this._extractString(VARIABLE_START))) {
            this.in_code = true;
            return token(TOKEN_VARIABLE_START, tok, lineno, colno);
        }
        else {
            tok = '';
            var data;
            var in_comment = false;

            if(this._matches(COMMENT_START)) {
                in_comment = true;
                tok = this._extractString(COMMENT_START);
            }

            // Continually consume text, breaking on the tag delimiter
            // characters and checking to see if it's a start tag.
            //
            // We could hit the end of the template in the middle of
            // our looping, so check for the null return value from
            // _extractUntil
            while((data = this._extractUntil(beginChars)) !== null) {
                tok += data;

                if((this._matches(BLOCK_START) ||
                    this._matches(VARIABLE_START) ||
                    this._matches(COMMENT_START)) &&
                  !in_comment) {
                    // If it is a start tag, stop looping
                    break;
                }
                else if(this._matches(COMMENT_END)) {
                    if(!in_comment) {
                        throw new Error("unexpected end of comment");
                    }
                    tok += this._extractString(COMMENT_END);
                    break;
                }
                else {
                    // It does not match any tag, so add the character and
                    // carry on
                    tok += this.current();
                    this.forward();
                }
            }

            if(data === null && in_comment) {
                throw new Error("expected end of comment, got end of file");
            }

            return token(in_comment ? TOKEN_COMMENT : TOKEN_DATA,
                         tok,
                         lineno,
                         colno);
        }
    }

    throw new Error("Could not parse text");
};

Tokenizer.prototype.parseString = function(delimiter) {
    this.forward();

    var lineno = this.lineno;
    var colno = this.colno;
    var str = "";

    while(!this.is_finished() && this.current() != delimiter) {
        var cur = this.current();

        if(cur == "\\") {
            this.forward();
            switch(this.current()) {
            case "n": str += "\n"; break;
            case "t": str += "\t"; break;
            case "r": str += "\r"; break;
            default:
                str += this.current();
            }
            this.forward();
        }
        else {
            str += cur;
            this.forward();
        }
    }

    this.forward();
    return str;
};

Tokenizer.prototype._matches = function(str) {
    if(this.index + str.length > this.length) {
        return null;
    }

    var m = this.str.slice(this.index, this.index + str.length);
    return m == str;
};

Tokenizer.prototype._extractString = function(str) {
    if(this._matches(str)) {
        this.index += str.length;
        return str;
    }
    return null;
};

Tokenizer.prototype._extractUntil = function(charString) {
    // Extract all non-matching chars, with the default matching set
    // to everything
    return this._extractMatching(true, charString || "");
};

Tokenizer.prototype._extract = function(charString) {
    // Extract all matching chars (no default, so charString must be
    // explicit)
    return this._extractMatching(false, charString);
};

Tokenizer.prototype._extractMatching = function (breakOnMatch, charString) {
    // Pull out characters until a breaking char is hit.
    // If breakOnMatch is false, a non-matching char stops it.
    // If breakOnMatch is true, a matching char stops it.

    if(this.is_finished()) {
        return null;
    }

    var first = charString.indexOf(this.current());

    // Only proceed if the first character doesn't meet our condition
    if((breakOnMatch && first == -1) ||
       (!breakOnMatch && first != -1)) {
        var t = this.current();
        this.forward();

        // And pull out all the chars one at a time until we hit a
        // breaking char
        var idx = charString.indexOf(this.current());

        while(((breakOnMatch && idx == -1) ||
               (!breakOnMatch && idx != -1)) && !this.is_finished()) {
            t += this.current();
            this.forward();

            idx = charString.indexOf(this.current());
        }

        return t;
    }

    return "";
};

Tokenizer.prototype.is_finished = function() {
    return this.index >= this.len;
};

Tokenizer.prototype.forwardN = function(n) {
    for(var i=0; i<n; i++) {
        this.forward();
    }
};

Tokenizer.prototype.forward = function() {
    this.index++;

    if(this.previous() == "\n") {
        this.lineno++;
        this.colno = 0;
    }
    else {
        this.colno++;
    }
};

Tokenizer.prototype.backN = function(n) {
    for(var i=0; i<n; i++) {
        self.back();
    }
};

Tokenizer.prototype.back = function() {
    this.index--;

    if(this.current() == "\n") {
        this.lineno--;

        var idx = this.src.lastIndexOf("\n", this.index-1);
        if(idx == -1) {
            this.colno = this.index;
        }
        else {
            this.colno = this.index - idx;
        }
    }
    else {
        this.colno--;
    }
};

Tokenizer.prototype.current = function() {
    if(!this.is_finished()) {
        return this.str.charAt(this.index);
    }
    return "";
};

Tokenizer.prototype.previous = function() {
    return this.str.charAt(this.index-1);
};

modules['lexer'] = {
    lex: function(src) {
        return new Tokenizer(src);
    },

    setTags: function(tags) {
        BLOCK_START = tags.blockStart || BLOCK_START;
        BLOCK_END = tags.blockEnd || BLOCK_END;
        VARIABLE_START = tags.variableStart || VARIABLE_START;
        VARIABLE_END = tags.variableEnd || VARIABLE_END;
        COMMENT_START = tags.commentStart || COMMENT_START;
        COMMENT_END = tags.commentEnd || COMMENT_END;
    },

    TOKEN_STRING: TOKEN_STRING,
    TOKEN_WHITESPACE: TOKEN_WHITESPACE,
    TOKEN_DATA: TOKEN_DATA,
    TOKEN_BLOCK_START: TOKEN_BLOCK_START,
    TOKEN_BLOCK_END: TOKEN_BLOCK_END,
    TOKEN_VARIABLE_START: TOKEN_VARIABLE_START,
    TOKEN_VARIABLE_END: TOKEN_VARIABLE_END,
    TOKEN_COMMENT: TOKEN_COMMENT,
    TOKEN_LEFT_PAREN: TOKEN_LEFT_PAREN,
    TOKEN_RIGHT_PAREN: TOKEN_RIGHT_PAREN,
    TOKEN_LEFT_BRACKET: TOKEN_LEFT_BRACKET,
    TOKEN_RIGHT_BRACKET: TOKEN_RIGHT_BRACKET,
    TOKEN_LEFT_CURLY: TOKEN_LEFT_CURLY,
    TOKEN_RIGHT_CURLY: TOKEN_RIGHT_CURLY,
    TOKEN_OPERATOR: TOKEN_OPERATOR,
    TOKEN_COMMA: TOKEN_COMMA,
    TOKEN_COLON: TOKEN_COLON,
    TOKEN_PIPE: TOKEN_PIPE,
    TOKEN_INT: TOKEN_INT,
    TOKEN_FLOAT: TOKEN_FLOAT,
    TOKEN_BOOLEAN: TOKEN_BOOLEAN,
    TOKEN_SYMBOL: TOKEN_SYMBOL,
    TOKEN_SPECIAL: TOKEN_SPECIAL
};
})();
(function() {
var lexer = modules["lexer"];
var nodes = modules["nodes"];
var Object = modules["object"];
var lib = modules["lib"];

var Parser = Object.extend({
    init: function (tokens) {
        this.tokens = tokens;
        this.peeked = null;
        this.breakOnBlocks = null;
        this.dropLeadingWhitespace = false;

        this.extensions = [];
    },

    nextToken: function (withWhitespace) {
        var tok;

        if(this.peeked) {
            if(!withWhitespace && this.peeked.type == lexer.TOKEN_WHITESPACE) {
                this.peeked = null;
            }
            else {
                tok = this.peeked;
                this.peeked = null;
                return tok;
            }
        }

        tok = this.tokens.nextToken();

        if(!withWhitespace) {
            while(tok && tok.type == lexer.TOKEN_WHITESPACE) {
                tok = this.tokens.nextToken();
            }
        }

        return tok;
    },

    peekToken: function () {
        this.peeked = this.peeked || this.nextToken();
        return this.peeked;
    },

    pushToken: function(tok) {
        if(this.peeked) {
            throw new Error("pushToken: can only push one token on between reads");
        }
        this.peeked = tok;
    },

    fail: function (msg, lineno, colno) {
        if((lineno === undefined || colno === undefined) && this.peekToken()) {
            var tok = this.peekToken();
            lineno = tok.lineno;
            colno = tok.colno;
        }
        if (lineno !== undefined) lineno += 1;
        if (colno !== undefined) colno += 1;

        throw new lib.TemplateError(msg, lineno, colno);
    },

    skip: function(type) {
        var tok = this.nextToken();
        if(!tok || tok.type != type) {
            this.pushToken(tok);
            return false;
        }
        return true;
    },

    expect: function(type) {
        var tok = this.nextToken();
        if(!tok.type == type) {
            this.fail('expected ' + type + ', got ' + tok.type,
                      tok.lineno,
                      tok.colno);
        }
        return tok;
    },

    skipValue: function(type, val) {
        var tok = this.nextToken();
        if(!tok || tok.type != type || tok.value != val) {
            this.pushToken(tok);
            return false;
        }
        return true;
    },

    skipWhitespace: function () {
        return this.skip(lexer.TOKEN_WHITESPACE);
    },

    skipSymbol: function(val) {
        return this.skipValue(lexer.TOKEN_SYMBOL, val);
    },

    advanceAfterBlockEnd: function(name) {
        if(!name) {
            var tok = this.peekToken();

            if(!tok) {
                this.fail('unexpected end of file');
            }

            if(tok.type != lexer.TOKEN_SYMBOL) {
                this.fail("advanceAfterBlockEnd: expected symbol token or " +
                          "explicit name to be passed");
            }

            name = this.nextToken().value;
        }

        var tok = this.nextToken();

        if(tok && tok.type == lexer.TOKEN_BLOCK_END) {
            if(tok.value.charAt(0) === '-') {
                this.dropLeadingWhitespace = true;
            }
        }
        else {
            this.fail("expected block end in " + name + " statement");
        }
    },

    advanceAfterVariableEnd: function() {
        if(!this.skip(lexer.TOKEN_VARIABLE_END)) {
            this.fail("expected variable end");
        }
    },

    parseFor: function() {
        var forTok = this.peekToken();
        var node;

        if(this.skipSymbol('for')) {
            node = new nodes.For(forTok.lineno, forTok.colno);
        }
        else if(this.skipSymbol('forAsync')) {
            node = new nodes.ForAsync(forTok.lineno, forTok.colno);            
        }
        else {
            this.fail("parseFor: expected for{Async}", forTok.lineno, forTok.colno);
        }

        node.name = this.parsePrimary();

        if(!(node.name instanceof nodes.Symbol)) {
            this.fail('parseFor: variable name expected for loop');
        }

        var type = this.peekToken().type;
        if(type == lexer.TOKEN_COMMA) {
            // key/value iteration
            var key = node.name;
            node.name = new nodes.Array(key.lineno, key.colno);
            node.name.addChild(key);

            while(this.skip(lexer.TOKEN_COMMA)) {
                var prim = this.parsePrimary();
                node.name.addChild(prim);
            }
        }

        if(!this.skipSymbol('in')) {
            this.fail('parseFor: expected "in" keyword for loop',
                      forTok.lineno,
                      forTok.colno);
        }

        node.arr = this.parseExpression();
        this.advanceAfterBlockEnd(forTok.value);

        node.body = this.parseUntilBlocks('endfor');
        this.advanceAfterBlockEnd();

        return node;
    },

    parseMacro: function() {
        var macroTok = this.peekToken();
        if(!this.skipSymbol('macro')) {
            this.fail("expected macro");
        }

        var name = this.parsePrimary(true);
        var args = this.parseSignature();
        var node = new nodes.Macro(macroTok.lineno,
                                   macroTok.colno,
                                   name,
                                   args);

        this.advanceAfterBlockEnd(macroTok.value);
        node.body = this.parseUntilBlocks('endmacro');
        this.advanceAfterBlockEnd();

        return node;
    },

    parseImport: function() {
        var importTok = this.peekToken();
        if(!this.skipSymbol('import')) {
            this.fail("parseImport: expected import",
                      importTok.lineno,
                      importTok.colno);
        }

        var template = this.parsePrimary();

        if(!this.skipSymbol('as')) {
            this.fail('parseImport: expected "as" keyword',
                            importTok.lineno,
                            importTok.colno);
        }

        var target = this.parsePrimary();
        var node = new nodes.Import(importTok.lineno,
                                    importTok.colno,
                                    template,
                                    target);
        this.advanceAfterBlockEnd(importTok.value);

        return node;
    },

    parseFrom: function() {
        var fromTok = this.peekToken();
        if(!this.skipSymbol('from')) {
            this.fail("parseFrom: expected from");
        }

        var template = this.parsePrimary();
        var node = new nodes.FromImport(fromTok.lineno,
                                        fromTok.colno,
                                        template,
                                        new nodes.NodeList());

        if(!this.skipSymbol('import')) {
            this.fail("parseFrom: expected import",
                            fromTok.lineno,
                            fromTok.colno);
        }

        var names = node.names;

        while(1) {
            var nextTok = this.peekToken();
            if(nextTok.type == lexer.TOKEN_BLOCK_END) {
                if(!names.children.length) {
                    this.fail('parseFrom: Expected at least one import name',
                              fromTok.lineno,
                              fromTok.colno);
                }

                // Since we are manually advancing past the block end,
                // need to keep track of whitespace control (normally
                // this is done in `advanceAfterBlockEnd`
                if(nextTok.value.charAt(0) == '-') {
                    this.dropLeadingWhitespace = true;
                }

                this.nextToken();
                break;
            }

            if(names.children.length > 0 && !this.skip(lexer.TOKEN_COMMA)) {
                this.fail('parseFrom: expected comma',
                                fromTok.lineno,
                                fromTok.colno);
            }

            var name = this.parsePrimary();
            if(name.value.charAt(0) == '_') {
                this.fail('parseFrom: names starting with an underscore ' +
                          'cannot be imported',
                          name.lineno,
                          name.colno);
            }

            if(this.skipSymbol('as')) {
                var alias = this.parsePrimary();
                names.addChild(new nodes.Pair(name.lineno,
                                              name.colno,
                                              name,
                                              alias));
            }
            else {
                names.addChild(name);
            }
        }

        return node;
    },

    parseBlock: function() {
        var tag = this.peekToken();
        if(!this.skipSymbol('block')) {
            this.fail('parseBlock: expected block', tag.lineno, tag.colno);
        }

        var node = new nodes.Block(tag.lineno, tag.colno);

        node.name = this.parsePrimary();
        if(!(node.name instanceof nodes.Symbol)) {
            this.fail('parseBlock: variable name expected',
                      tag.lineno,
                      tag.colno);
        }

        this.advanceAfterBlockEnd(tag.value);

        node.body = this.parseUntilBlocks('endblock');

        if(!this.peekToken()) {
            this.fail('parseBlock: expected endblock, got end of file');
        }

        this.advanceAfterBlockEnd();

        return node;
    },

    parseTemplateRef: function(tagName, nodeType) {
        var tag = this.peekToken();
        if(!this.skipSymbol(tagName)) {
            this.fail('parseTemplateRef: expected '+ tagName);
        }

        var node = new nodeType(tag.lineno, tag.colno);
        node.template = this.parsePrimary();

        this.advanceAfterBlockEnd(tag.value);
        return node;
    },

    parseExtends: function() {
        return this.parseTemplateRef('extends', nodes.Extends);
    },

    parseInclude: function() {
        return this.parseTemplateRef('include', nodes.Include);
    },

    parseIf: function() {
        var tag = this.peekToken();
        var node;

        if(this.skipSymbol('if') || this.skipSymbol('elif')) {
            node = new nodes.If(tag.lineno, tag.colno);
        }
        else if(this.skipSymbol('ifAsync')) {
            node = new nodes.IfAsync(tag.lineno, tag.colno);
        }
        else {
            this.fail("parseIf: expected if or elif",
                      tag.lineno,
                      tag.colno);
        }

        node.cond = this.parseExpression();
        this.advanceAfterBlockEnd(tag.value);

        node.body = this.parseUntilBlocks('elif', 'else', 'endif');
        var tok = this.peekToken();

        switch(tok && tok.value) {
        case "elif":
            node.else_ = this.parseIf();
            break;
        case "else":
            this.advanceAfterBlockEnd();
            node.else_ = this.parseUntilBlocks("endif");
            this.advanceAfterBlockEnd();
            break;
        case "endif":
            node.else_ = null;
            this.advanceAfterBlockEnd();
            break;
        default:
            this.fail('parseIf: expected endif, else, or endif, ' +
                      'got end of file');
        }

        return node;
    },

    parseSet: function() {
        var tag = this.peekToken();
        if(!this.skipSymbol('set')) {
            this.fail('parseSet: expected set', tag.lineno, tag.colno);
        }

        var node = new nodes.Set(tag.lineno, tag.colno, []);

        var target;
        while((target = this.parsePrimary())) {
            node.targets.push(target);

            if(!this.skip(lexer.TOKEN_COMMA)) {
                break;
            }
        }

        if(!this.skipValue(lexer.TOKEN_OPERATOR, '=')) {
            this.fail('parseSet: expected = in set tag',
                      tag.lineno,
                      tag.colno);
        }

        node.value = this.parseExpression();
        this.advanceAfterBlockEnd(tag.value);

        return node;
    },

    parseStatement: function () {
        var tok = this.peekToken();
        var node;

        if(tok.type != lexer.TOKEN_SYMBOL) {
            this.fail('tag name expected', tok.lineno, tok.colno);
        }

        if(this.breakOnBlocks &&
           this.breakOnBlocks.indexOf(tok.value) !== -1) {
            return null;
        }

        switch(tok.value) {
        case 'raw': return this.parseRaw();
        case 'if':
        case 'ifAsync':
            return this.parseIf();
        case 'for': 
        case 'forAsync':
            return this.parseFor();
        case 'block': return this.parseBlock();
        case 'extends': return this.parseExtends();
        case 'include': return this.parseInclude();
        case 'set': return this.parseSet();
        case 'macro': return this.parseMacro();
        case 'import': return this.parseImport();
        case 'from': return this.parseFrom();
        default:
            if (this.extensions.length) {
                for (var i = 0; i < this.extensions.length; i++) {
                    var ext = this.extensions[i];
                    if ((ext.tags || []).indexOf(tok.value) !== -1) {
                        return ext.parse(this, nodes, lexer);
                    }
                }
            }
            this.fail('unknown block tag: ' + tok.value, tok.lineno, tok.colno);
        }

        return node;
    },

    parseRaw: function() {
        this.advanceAfterBlockEnd();
        var str = '';
        var begun = this.peekToken();

        while(1) {
            // Passing true gives us all the whitespace tokens as
            // well, which are usually ignored.
            var tok = this.nextToken(true);

            if(!tok) {
                this.fail("expected endraw, got end of file");
            }

            if(tok.type == lexer.TOKEN_BLOCK_START) {
                // We need to look for the `endraw` block statement,
                // which involves a lookahead so carefully keep track
                // of whitespace
                var ws = null;
                var name = this.nextToken(true);

                if(name.type == lexer.TOKEN_WHITESPACE) {
                    ws = name;
                    name = this.nextToken();
                }

                if(name.type == lexer.TOKEN_SYMBOL &&
                   name.value == 'endraw') {
                    this.advanceAfterBlockEnd(name.value);
                    break;
                }
                else {
                    str += tok.value;
                    if(ws) {
                        str += ws.value;
                    }
                    str += name.value;
                }
            }
            else {
                str += tok.value;
            }
        }


        var output = new nodes.Output(
            begun.lineno,
            begun.colno,
            [new nodes.TemplateData(begun.lineno, begun.colno, str)]
        );

        return output;
    },

    parsePostfix: function(node) {
        var tok = this.peekToken();

        while(tok) {
            if(tok.type == lexer.TOKEN_LEFT_PAREN) {
                // Function call
                node = new nodes.FunCall(tok.lineno,
                                         tok.colno,
                                         node,
                                         this.parseSignature());
            }
            else if(tok.type == lexer.TOKEN_LEFT_BRACKET) {
                // Reference
                var lookup = this.parseAggregate();
                if(lookup.children.length > 1) {
                    this.fail('invalid index');
                }

                node =  new nodes.LookupVal(tok.lineno,
                                            tok.colno,
                                            node,
                                            lookup.children[0]);
            }
            else if(tok.type == lexer.TOKEN_OPERATOR && tok.value == '.') {
                // Reference
                this.nextToken();
                var val = this.nextToken();

                if(val.type != lexer.TOKEN_SYMBOL) {
                    this.fail('expected name as lookup value, got ' + val.value,
                              val.lineno,
                              val.colno);
                }

                // Make a literal string because it's not a variable
                // reference
                var lookup = new nodes.Literal(val.lineno,
                                               val.colno,
                                               val.value);

                node =  new nodes.LookupVal(tok.lineno,
                                            tok.colno,
                                            node,
                                            lookup);
            }
            else {
                break;
            }

            tok = this.peekToken();
        }

        return node;
    },

    parseExpression: function() {
        var node = this.parseInlineIf();
        return node;
    },

    parseInlineIf: function() {
        var node = this.parseOr();
        if(this.skipSymbol('if')) {
            var cond_node = this.parseOr();
            var body_node = node;
            node = new nodes.InlineIf(node.lineno, node.colno);
            node.body = body_node;
            node.cond = cond_node;
            if(this.skipSymbol('else')) {
                node.else_ = this.parseOr();
            } else {
                node.else_ = null;
            }
        }

        return node;
    },

    parseOr: function() {
        var node = this.parseAnd();
        while(this.skipSymbol('or')) {
            var node2 = this.parseAnd();
            node = new nodes.Or(node.lineno,
                                node.colno,
                                node,
                                node2);
        }
        return node;
    },

    parseAnd: function() {
        var node = this.parseNot();
        while(this.skipSymbol('and')) {
            var node2 = this.parseNot();
            node = new nodes.And(node.lineno,
                                 node.colno,
                                 node,
                                 node2);
        }
        return node;
    },

    parseNot: function() {
        var tok = this.peekToken();
        if(this.skipSymbol('not')) {
            return new nodes.Not(tok.lineno,
                                 tok.colno,
                                 this.parseNot());
        }
        return this.parseCompare();
    },

    parseCompare: function() {
        var compareOps = ['==', '!=', '<', '>', '<=', '>='];
        var expr = this.parseAdd();
        var ops = [];

        while(1) {
            var tok = this.nextToken();

            if(!tok) {
                break;
            }
            else if(compareOps.indexOf(tok.value) !== -1) {
                ops.push(new nodes.CompareOperand(tok.lineno,
                                                  tok.colno,
                                                  this.parseAdd(),
                                                  tok.value));
            }
            else if(tok.type == lexer.TOKEN_SYMBOL &&
                    tok.value == 'in') {
                ops.push(new nodes.CompareOperand(tok.lineno,
                                                  tok.colno,
                                                  this.parseAdd(),
                                                  'in'));
            }
            else if(tok.type == lexer.TOKEN_SYMBOL &&
                    tok.value == 'not' &&
                    this.skipSymbol('in')) {
                ops.push(new nodes.CompareOperand(tok.lineno,
                                                  tok.colno,
                                                  this.parseAdd(),
                                                  'notin'));
            }
            else {
                this.pushToken(tok);
                break;
            }
        }

        if(ops.length) {
            return new nodes.Compare(ops[0].lineno,
                                     ops[0].colno,
                                     expr,
                                     ops);
        }
        else {
            return expr;
        }
    },

    parseAdd: function() {
        var node = this.parseSub();
        while(this.skipValue(lexer.TOKEN_OPERATOR, '+')) {
            var node2 = this.parseSub();
            node = new nodes.Add(node.lineno,
                                 node.colno,
                                 node,
                                 node2);
        }
        return node;
    },

    parseSub: function() {
        var node = this.parseMul();
        while(this.skipValue(lexer.TOKEN_OPERATOR, '-')) {
            var node2 = this.parseMul();
            node = new nodes.Sub(node.lineno,
                                 node.colno,
                                 node,
                                 node2);
        }
        return node;
    },

    parseMul: function() {
        var node = this.parseDiv();
        while(this.skipValue(lexer.TOKEN_OPERATOR, '*')) {
            var node2 = this.parseDiv();
            node = new nodes.Mul(node.lineno,
                                 node.colno,
                                 node,
                                 node2);
        }
        return node;
    },

    parseDiv: function() {
        var node = this.parseFloorDiv();
        while(this.skipValue(lexer.TOKEN_OPERATOR, '/')) {
            var node2 = this.parseFloorDiv();
            node = new nodes.Div(node.lineno,
                                 node.colno,
                                 node,
                                 node2);
        }
        return node;
    },

    parseFloorDiv: function() {
        var node = this.parseMod();
        while(this.skipValue(lexer.TOKEN_OPERATOR, '//')) {
            var node2 = this.parseMod();
            node = new nodes.FloorDiv(node.lineno,
                                      node.colno,
                                      node,
                                      node2);
        }
        return node;
    },

    parseMod: function() {
        var node = this.parsePow();
        while(this.skipValue(lexer.TOKEN_OPERATOR, '%')) {
            var node2 = this.parsePow();
            node = new nodes.Mod(node.lineno,
                                 node.colno,
                                 node,
                                 node2);
        }
        return node;
    },

    parsePow: function() {
        var node = this.parseUnary();
        while(this.skipValue(lexer.TOKEN_OPERATOR, '**')) {
            var node2 = this.parseUnary();
            node = new nodes.Pow(node.lineno,
                                 node.colno,
                                 node,
                                 node2);
        }
        return node;
    },

    parseUnary: function(noFilters) {
        var tok = this.peekToken();
        var node;

        if(this.skipValue(lexer.TOKEN_OPERATOR, '-')) {
            node = new nodes.Neg(tok.lineno,
                                 tok.colno,
                                 this.parseUnary(true));
        }
        else if(this.skipValue(lexer.TOKEN_OPERATOR, '+')) {
            node = new nodes.Pos(tok.lineno,
                                 tok.colno,
                                 this.parseUnary(true));
        }
        else {
            node = this.parsePrimary();
        }

        if(!noFilters) {
            node = this.parseFilter(node);
        }

        return node;
    },

    parsePrimary: function (noPostfix) {
        var tok = this.nextToken();
        var val = null;
        var node = null;

        if(!tok) {
            this.fail('expected expression, got end of file');
        }
        else if(tok.type == lexer.TOKEN_STRING) {
            val = tok.value;
        }
        else if(tok.type == lexer.TOKEN_INT) {
            val = parseInt(tok.value, 10);
        }
        else if(tok.type == lexer.TOKEN_FLOAT) {
            val = parseFloat(tok.value);
        }
        else if(tok.type == lexer.TOKEN_BOOLEAN) {
            if(tok.value == "true") {
                val = true;
            }
            else if(tok.value == "false") {
                val = false;
            }
            else {
                this.fail("invalid boolean: " + tok.val,
                          tok.lineno,
                          tok.colno);
            }
        }

        if(val !== null) {
            node = new nodes.Literal(tok.lineno, tok.colno, val);
        }
        else if(tok.type == lexer.TOKEN_SYMBOL) {
            node = new nodes.Symbol(tok.lineno, tok.colno, tok.value);

            if(!noPostfix) {
                node = this.parsePostfix(node);
            }
        }
        else {
            // See if it's an aggregate type, we need to push the
            // current delimiter token back on
            this.pushToken(tok);
            node = this.parseAggregate();
        }

        if(node) {
            return node;
        }
        else {
            this.fail('unexpected token: ' + tok.value,
                      tok.lineno,
                      tok.colno);
        }
    },

    parseFilter: function(node) {
        while(this.skip(lexer.TOKEN_PIPE)) {
            var tok = this.expect(lexer.TOKEN_SYMBOL);
            var name = tok.value;

            while(this.skipValue(lexer.TOKEN_OPERATOR, '.')) {
                name += '.' + this.expect(lexer.TOKEN_SYMBOL).value;
            }

            node = new nodes.Filter(
                tok.lineno,
                tok.colno,
                new nodes.Symbol(tok.lineno,
                                 tok.colno,
                                 name),
                new nodes.NodeList(
                    tok.lineno,
                    tok.colno,
                    [node])
            );

            if(this.peekToken().type == lexer.TOKEN_LEFT_PAREN) {
                // Get a FunCall node and add the parameters to the
                // filter
                var call = this.parsePostfix(node);
                node.args.children = node.args.children.concat(call.args.children);
            }
        }

        return node;
    },

    parseAggregate: function() {
        var tok = this.nextToken();
        var node;

        switch(tok.type) {
        case lexer.TOKEN_LEFT_PAREN:
            node = new nodes.Group(tok.lineno, tok.colno); break;
        case lexer.TOKEN_LEFT_BRACKET:
            node = new nodes.Array(tok.lineno, tok.colno); break;
        case lexer.TOKEN_LEFT_CURLY:
            node = new nodes.Dict(tok.lineno, tok.colno); break;
        default:
            return null;
        }

        while(1) {
            var type = this.peekToken().type;
            if(type == lexer.TOKEN_RIGHT_PAREN ||
               type == lexer.TOKEN_RIGHT_BRACKET ||
               type == lexer.TOKEN_RIGHT_CURLY) {
                this.nextToken();
                break;
            }

            if(node.children.length > 0) {
                if(!this.skip(lexer.TOKEN_COMMA)) {
                    this.fail("parseAggregate: expected comma after expression",
                              tok.lineno,
                              tok.colno);
                }
            }

            if(node instanceof nodes.Dict) {
                // TODO: check for errors
                var key = this.parsePrimary();

                // We expect a key/value pair for dicts, separated by a
                // colon
                if(!this.skip(lexer.TOKEN_COLON)) {
                    this.fail("parseAggregate: expected colon after dict key",
                        tok.lineno,
                        tok.colno);
                }

                // TODO: check for errors
                var value = this.parseExpression();
                node.addChild(new nodes.Pair(key.lineno,
                                             key.colno,
                                             key,
                                             value));
            }
            else {
                // TODO: check for errors
                var expr = this.parseExpression();
                node.addChild(expr);
            }
        }

        return node;
    },

    parseSignature: function(tolerant, noParens) {
        var tok = this.peekToken();
        if(!noParens && tok.type != lexer.TOKEN_LEFT_PAREN) {
            if(tolerant) {
                return null;
            }
            else {
                this.fail('expected arguments', tok.lineno, tok.colno);
            }
        }

        if(tok.type == lexer.TOKEN_LEFT_PAREN) {
            tok = this.nextToken();
        }

        var args = new nodes.NodeList(tok.lineno, tok.colno);
        var kwargs = new nodes.KeywordArgs(tok.lineno, tok.colno);
        var kwnames = [];
        var checkComma = false;

        while(1) {
            tok = this.peekToken();
            if(!noParens && tok.type == lexer.TOKEN_RIGHT_PAREN) {
                this.nextToken();
                break;
            }
            else if(noParens && tok.type == lexer.TOKEN_BLOCK_END) {
                break;
            }

            if(checkComma && !this.skip(lexer.TOKEN_COMMA)) {
                this.fail("parseSignature: expected comma after expression",
                          tok.lineno,
                          tok.colno);
            }
            else {
                var arg = this.parseExpression();

                if(this.skipValue(lexer.TOKEN_OPERATOR, '=')) {
                    kwargs.addChild(
                        new nodes.Pair(arg.lineno,
                                       arg.colno,
                                       arg,
                                       this.parseExpression())
                    );
                }
                else {
                    args.addChild(arg);
                }
            }

            checkComma = true;
        }

        if(kwargs.children.length) {
            args.addChild(kwargs);
        }

        return args;
    },

    parseUntilBlocks: function(/* blockNames */) {
        var prev = this.breakOnBlocks;
        this.breakOnBlocks = lib.toArray(arguments);

        var ret = this.parse();

        this.breakOnBlocks = prev;
        return ret;
    },

    parseNodes: function () {
        var tok;
        var buf = [];

        while((tok = this.nextToken())) {
            if(tok.type == lexer.TOKEN_DATA) {
                var data = tok.value;
                var nextToken = this.peekToken();
                var nextVal = nextToken && nextToken.value;

                // If the last token has "-" we need to trim the
                // leading whitespace of the data. This is marked with
                // the `dropLeadingWhitespace` variable.
                if(this.dropLeadingWhitespace) {
                    // TODO: this could be optimized (don't use regex)
                    data = data.replace(/^\s*/, '');
                    this.dropLeadingWhitespace = false;
                }

                // Same for the succeding block start token
                if(nextToken &&
                   nextToken.type == lexer.TOKEN_BLOCK_START &&
                   nextVal.charAt(nextVal.length - 1) == '-') {
                    // TODO: this could be optimized (don't use regex)
                    data = data.replace(/\s*$/, '');
                }

                buf.push(new nodes.Output(tok.lineno,
                                          tok.colno,
                                          [new nodes.TemplateData(tok.lineno,
                                                                  tok.colno,
                                                                  data)]));
            }
            else if(tok.type == lexer.TOKEN_BLOCK_START) {
                var n = this.parseStatement();
                if(!n) {
                    break;
                }
                buf.push(n);
            }
            else if(tok.type == lexer.TOKEN_VARIABLE_START) {
                var e = this.parseExpression();
                this.advanceAfterVariableEnd();
                buf.push(new nodes.Output(tok.lineno, tok.colno, [e]));
            }
            else if(tok.type != lexer.TOKEN_COMMENT) {
                // Ignore comments, otherwise this should be an error
                this.fail("Unexpected token at top-level: " +
                                tok.type, tok.lineno, tok.colno);
            }
        }

        return buf;
    },

    parse: function() {
        return new nodes.NodeList(0, 0, this.parseNodes());
    },

    parseAsRoot: function() {
        return new nodes.Root(0, 0, this.parseNodes());
    }
});

// var util = modules["util"];

// var l = lexer.lex('{%- if x -%}\n hello {% endif %}');
// var t;
// while((t = l.nextToken())) {
//     console.log(util.inspect(t));
// }

// var p = new Parser(lexer.lex('sdfsdf {{ baz(foo | bar(5)) }}'));
// var n = p.parseAsRoot();
// nodes.printNodes(n);

modules['parser'] = {
    parse: function(src, extensions) {
        var p = new Parser(lexer.lex(src));
        if (extensions !== undefined) {
            p.extensions = extensions;
        }
        return p.parseAsRoot();
    }
};
})();
(function() {
var nodes = modules["nodes"];

var sym = 0;
function gensym() {
    return 'hole_' + sym++;
}

// copy-on-write version of map
function mapCOW(arr, func) {
    var res = null;

    for(var i=0; i<arr.length; i++) {
        var item = func(arr[i]);

        if(item !== arr[i]) {
            if(!res) {
                res = arr.slice();
            }

            res[i] = item;
        }
    }

    return res || arr;
}

function walk(ast, func, depthFirst) {
    if(!(ast instanceof nodes.Node)) {
        return ast;
    }

    if(!depthFirst) {
        var astT = func(ast);
        
        if(astT && astT !== ast) {
            return astT;
        }
    }
    
    if(ast instanceof nodes.NodeList) {
        var children = mapCOW(ast.children, function(node) {
            return walk(node, func, depthFirst);
        });

        if(children !== ast.children) {
            ast = new nodes[ast.typename](ast.lineno, ast.colno, children);
        }
    }
    else {
        var props = ast.fields.map(function(field) {
            return ast[field];
        });

        var propsT = mapCOW(props, function(prop) {
            return walk(prop, func, depthFirst);
        });

        if(propsT !== props) {
            ast = new nodes[ast.typename](ast.lineno, ast.colno);

            propsT.forEach(function(prop, i) {
                ast[ast.fields[i]] = prop;
            });
        }
    }

    return depthFirst ? (func(ast) || ast) : ast;
}

function depthWalk(ast, func) {
    return walk(ast, func, true);
}

function _liftFilters(node, asyncFilters, prop) {
    var children = [];

    var walked = depthWalk(prop ? node[prop] : node, function(node) {
        if(node instanceof nodes.Block) {
            return node;
        }
        else if(node instanceof nodes.Filter &&
                asyncFilters.indexOf(node.name.value) !== -1) {
            var symbol = new nodes.Symbol(node.lineno,
                                          node.colno,
                                          gensym());

            children.push(new nodes.FilterAsync(node.lineno,
                                                node.colno,
                                                node.name, 
                                                node.args,
                                                symbol));
            return symbol;
        }
    });

    if(prop) {
        node[prop] = walked;
    }
    else {
        node = walked;
    }

    if(children.length) {
        children.push(node);

        return new nodes.NodeList(
            node.lineno,
            node.colno,
            children
        );
    }
    else {
        return node;
    }
}

function liftFilters(ast, asyncFilters) {
    return walk(ast, function(node) {
        if(node instanceof nodes.Output) {
            return _liftFilters(node, asyncFilters);
        }
        else if(node instanceof nodes.For) {
            return _liftFilters(node, asyncFilters, 'arr');
        }
        else if(node instanceof nodes.If) {
            return _liftFilters(node, asyncFilters, 'cond');
        }
    });
}

function liftSuper(ast) {
    return walk(ast, function(blockNode) {
        if(!(blockNode instanceof nodes.Block)) {
            return;
        }

        var hasSuper = false;
        var symbol = gensym();

        blockNode.body = walk(blockNode.body, function(node) {
            if(node instanceof nodes.FunCall &&
               node.name.value == 'super') {
                hasSuper = true;
                return new nodes.Symbol(node.lineno, node.colno, symbol);
            }
        });

        if(hasSuper) {
            blockNode.body.children.unshift(new nodes.Super(
                0, 0, blockNode.name, new nodes.Symbol(0, 0, symbol)
            ));
        }
    });
}

function convertStatements(ast) {
    return depthWalk(ast, function(node) {
        if(!(node instanceof nodes.If) &&
           !(node instanceof nodes.For)) {
            return;
        }

        var async = false;
        walk(node, function(node) {
            if(node instanceof nodes.FilterAsync) {
                async = true;
                // Stop iterating by returning the node
                return node;
            }
        });

        if(async) {
	        if(node instanceof nodes.If) {
                return new nodes.IfAsync(
                    node.lineno,
                    node.colno,
                    node.cond,
                    node.body,
                    node.else_
                );
            }
            else if(node instanceof nodes.For) {
                return new nodes.ForAsync(
                    node.lineno,
                    node.colno,
                    node.arr,
                    node.name,
                    node.body
                );
            }
        }
    });
}

function cps(ast, asyncFilters) {
    return convertStatements(liftSuper(liftFilters(ast, asyncFilters)));
}

function transform(ast, asyncFilters, extensions, name) {
    // Run the extension preprocessors against the source.
    if(extensions && extensions.length) {
        for(var i=0; i<extensions.length; i++) {
            if('preprocess' in extensions[i]) {
                src = extensions[i].preprocess(src, name);
            }
        }
    }

    return cps(ast, asyncFilters || []);
}

// var parser = modules["parser"];
// var src = '{% block content %}hello{% endblock %} {{ tmpl | getContents }}';
// var ast = transform(parser.parse(src), ['getContents']);
// nodes.printNodes(ast);

modules['transformer'] = {
    transform: transform
};
})();
(function() {
var lib = modules["lib"];
var parser = modules["parser"];
var transformer = modules["transformer"];
var nodes = modules["nodes"];
var Object = modules["object"];
var Frame = modules["runtime"].Frame;

// These are all the same for now, but shouldn't be passed straight
// through
var compareOps = {
    '==': '==',
    '!=': '!=',
    '<': '<',
    '>': '>',
    '<=': '<=',
    '>=': '>='
};

// A common pattern is to emit binary operators
function binOpEmitter(str) {
    return function(node, frame) {
        this.compile(node.left, frame);
        this.emit(str);
        this.compile(node.right, frame);
    };
}

// Generate an array of strings
function quotedArray(arr) {
    return '[' +
        lib.map(arr, function(x) { return '"' + x + '"'; }) +
        ']';
}

var Compiler = Object.extend({
    init: function(extensions) {
        this.codebuf = [];
        this.lastId = 0;
        this.buffer = null;
        this.bufferStack = [];
        this.isChild = false;
        this.scopeClosers = '';

        this.extensions = extensions || [];
    },

    fail: function (msg, lineno, colno) {
        if (lineno !== undefined) lineno += 1;
        if (colno !== undefined) colno += 1;

        throw new lib.TemplateError(msg, lineno, colno);
    },

    pushBufferId: function(id) {
        this.bufferStack.push(this.buffer);
        this.buffer = id;
        this.emit('var ' + this.buffer + ' = "";');
    },

    popBufferId: function() {
        this.buffer = this.bufferStack.pop();
    },

    emit: function(code) {
        this.codebuf.push(code);
    },

    emitLine: function(code) {
        this.emit(code + "\n");
    },

    emitLines: function() {
        lib.each(lib.toArray(arguments), function(line) {
            this.emitLine(line);
        }, this);
    },

    emitFuncBegin: function(name) {
        this.buffer = 'output';
        this.scopeClosers = '';
        this.emitLine('function ' + name + '(env, context, frame, runtime, cb) {');
        this.emitLine('var lineno = null;');
        this.emitLine('var colno = null;');
        this.emitLine('var ' + this.buffer + ' = "";');
        this.emitLine('try {');
    },

    emitFuncEnd: function(noReturn) {
        if(!noReturn) {
            this.emitLine('cb(null, ' + this.buffer +');');
        }

        this.closeScopeLevels();
        this.emitLine('} catch (e) {');
        this.emitLine('  cb(runtime.handleError(e, lineno, colno));');
        this.emitLine('}');
        this.emitLine('}');
        this.buffer = null;
    },

    addScopeLevel: function(closingDelim) {
        this.scopeClosers += closingDelim || '})';
    },

    closeScopeLevels: function() {
        this.emitLine(this.scopeClosers + ';');
        this.scopeClosers = '';
    },

    withScopedSyntax: function(func) {
        var scopeClosers = this.scopeClosers;
        this.scopeClosers = '';

        func.call(this);

        this.closeScopeLevels();
        this.scopeClosers = scopeClosers;
    },

    makeCallback: function(res) {
        var err = this.tmpid();

        return 'function(' + err + (res ? ',' + res : '') + ') {\n' +
            'if(' + err + ') { cb(' + err + '); return; }';
    },

    tmpid: function() {
        this.lastId++;
        return 't_' + this.lastId;
    },

    _bufferAppend: function(func) {
        this.emit(this.buffer + ' += runtime.suppressValue(');
        func.call(this);
        this.emit(', env.autoesc);\n');
    },

    _compileChildren: function(node, frame) {
        var children = node.children;
        for(var i=0, l=children.length; i<l; i++) {
            this.compile(children[i], frame);
        }
    },

    _compileAggregate: function(node, frame, startChar, endChar) {
        if(startChar) {
            this.emit(startChar);
        }

        for(var i=0; i<node.children.length; i++) {
            if(i > 0) {
                this.emit(',');
            }

            this.compile(node.children[i], frame);
        }

        if(endChar) {
            this.emit(endChar);
        }
    },

    _compileExpression: function(node, frame) {
        // TODO: I'm not really sure if this type check is worth it or
        // not.
        this.assertType(
            node,
            nodes.Literal,
            nodes.Symbol,
            nodes.Group,
            nodes.Array,
            nodes.Dict,
            nodes.FunCall,
            nodes.Filter,
            nodes.LookupVal,
            nodes.Compare,
            nodes.InlineIf,
            nodes.And,
            nodes.Or,
            nodes.Not,
            nodes.Add,
            nodes.Sub,
            nodes.Mul,
            nodes.Div,
            nodes.FloorDiv,
            nodes.Mod,
            nodes.Pow,
            nodes.Neg,
            nodes.Pos,
            nodes.Compare,
            nodes.NodeList
        );
        this.compile(node, frame);
    },

    assertType: function(node /*, types */) {
        var types = lib.toArray(arguments).slice(1);
        var success = false;

        for(var i=0; i<types.length; i++) {
            if(node instanceof types[i]) {
                success = true;
            }
        }

        if(!success) {
            this.fail("assertType: invalid type: " + node.typename,
                      node.lineno,
                      node.colno);
        }
    },

    compileCallExtension: function(node, frame) {
        var name = node.extName;
        var args = node.args;
        var contentArgs = node.contentArgs;
        var transformedArgs = [];

        this.emit(this.buffer + ' += runtime.suppressValue(');
        this.emit('env.getExtension("' + node.extName + '")["' + node.prop + '"](');
        this.emit('context');

        if(args || contentArgs) {
            this.emit(',');
        }

        if(args) {
            if(!(args instanceof nodes.NodeList)) {
                this.fail('compileCallExtension: arguments must be a NodeList, ' +
                          'use `parser.parseSignature`');
            }

            lib.each(args.children, function(arg, i) {
                // Tag arguments are passed normally to the call. Note
                // that keyword arguments are turned into a single js
                // object as the last argument, if they exist.
                this._compileExpression(arg, frame);

                if(i != args.children.length - 1 || contentArgs) {
                    this.emit(',');
                }
            }, this);
        }

        if(contentArgs) {
            lib.each(contentArgs, function(arg, i) {
                if(i > 0) {
                    this.emit(',');
                }

                if(arg) {
                    var id = this.tmpid();

                    this.emit('function() {');
                    this.pushBufferId(id);
                    this.compile(arg, frame);
                    this.popBufferId();
                    this.emitLine('return ' + id + ';\n' +
                                  '}');
                }
                else {
                    this.emit('null');
                }
            }, this);
        }

        this.emit(')');
        this.emit(', env.autoesc);\n');
    },

    compileNodeList: function(node, frame) {
        this._compileChildren(node, frame);
    },

    compileLiteral: function(node, frame) {
        if(typeof node.value == "string") {
            var val = node.value.replace(/\\/g, '\\\\');
            val = val.replace(/"/g, '\\"');
            val = val.replace(/\n/g, "\\n");
            val = val.replace(/\r/g, "\\r");
            val = val.replace(/\t/g, "\\t");
            this.emit('"' + val  + '"');
        }
        else {
            this.emit(node.value.toString());
        }
    },

    compileSymbol: function(node, frame) {
        var name = node.value;
        var v;

        if((v = frame.lookup(name))) {
            this.emit(v);
        }
        else {
            this.emit('runtime.contextOrFrameLookup(' +
                      'context, frame, "' + name + '")');
        }
    },

    compileGroup: function(node, frame) {
        this._compileAggregate(node, frame, '(', ')');
    },

    compileArray: function(node, frame) {
        this._compileAggregate(node, frame, '[', ']');
    },

    compileDict: function(node, frame) {
        this._compileAggregate(node, frame, '{', '}');
    },

    compilePair: function(node, frame) {
        var key = node.key;
        var val = node.value;

        if(key instanceof nodes.Symbol) {
            key = new nodes.Literal(key.lineno, key.colno, key.value);
        }
        else if(!(key instanceof nodes.Literal &&
                  typeof key.value == "string")) {
            this.fail("compilePair: Dict keys must be strings or names",
                      key.lineno,
                      key.colno);
        }

        this.compile(key, frame);
        this.emit(': ');
        this._compileExpression(val, frame);
    },

    compileInlineIf: function(node, frame) {
        this.emit('(');
        this.compile(node.cond, frame);
        this.emit('?');
        this.compile(node.body, frame);
        this.emit(':');
        if(node.else_ !== null)
            this.compile(node.else_, frame);
        else
            this.emit('""');
        this.emit(')');
    },

    compileOr: binOpEmitter(' || '),
    compileAnd: binOpEmitter(' && '),
    compileAdd: binOpEmitter(' + '),
    compileSub: binOpEmitter(' - '),
    compileMul: binOpEmitter(' * '),
    compileDiv: binOpEmitter(' / '),
    compileMod: binOpEmitter(' % '),

    compileNot: function(node, frame) {
        this.emit('!');
        this.compile(node.target, frame);
    },

    compileFloorDiv: function(node, frame) {
        this.emit('Math.floor(');
        this.compile(node.left, frame);
        this.emit(' / ');
        this.compile(node.right, frame);
        this.emit(')');
    },

    compilePow: function(node, frame) {
        this.emit('Math.pow(');
        this.compile(node.left, frame);
        this.emit(', ');
        this.compile(node.right, frame);
        this.emit(')');
    },

    compileNeg: function(node, frame) {
        this.emit('-');
        this.compile(node.target, frame);
    },

    compilePos: function(node, frame) {
        this.emit('+');
        this.compile(node.target, frame);
    },

    compileCompare: function(node, frame) {
        this.compile(node.expr, frame);

        for(var i=0; i<node.ops.length; i++) {
            var n = node.ops[i];
            this.emit(' ' + compareOps[n.type] + ' ');
            this.compile(n.expr, frame);
        }
    },

    compileLookupVal: function(node, frame) {
        this.emit('runtime.memberLookup((');
        this._compileExpression(node.target, frame);
        this.emit('),');
        this._compileExpression(node.val, frame);
        this.emit(', env.autoesc)');
    },

    _getNodeName: function(node) {
        switch (node.typename) {
            case 'Symbol':
                return node.value;
            case 'FunCall':
                return 'the return value of (' + this._getNodeName(node.name) + ')';
            case 'LookupVal':
                return this._getNodeName(node.target) + '["' +
                       this._getNodeName(node.val) + '"]';
            case 'Literal':
                return node.value.toString().substr(0, 10);
            default:
                return '--expression--';
        }
    },

    compileFunCall: function(node, frame) {
        // Keep track of line/col info at runtime by settings
        // variables within an expression. An expression in javascript
        // like (x, y, z) returns the last value, and x and y can be
        // anything
        this.emit('(lineno = ' + node.lineno +
                  ', colno = ' + node.colno + ', ');

        this.emit('runtime.callWrap(');
        // Compile it as normal.
        this._compileExpression(node.name, frame);

        // Output the name of what we're calling so we can get friendly errors
        // if the lookup fails.
        this.emit(', "' + this._getNodeName(node.name).replace(/"/g, '\\"') + '", ');

        this._compileAggregate(node.args, frame, '[', '])');

        this.emit(')');
    },

    compileFilter: function(node, frame) {
        var name = node.name;
        this.assertType(name, nodes.Symbol);

        this.emit('env.getFilter("' + name.value + '").call(context, ');
        this._compileAggregate(node.args, frame);
        this.emit(')');
<<<<<<< HEAD
    },

    compileFilterAsync: function(node, frame) {
        var name = node.name;
        this.assertType(name, nodes.Symbol);

        var symbol = node.symbol.value;
        frame.set(symbol, symbol);

        this.emit('env.getFilter("' + name.value + '").call(context, ');
        this._compileAggregate(node.args, frame);
        this.emitLine(', ' + this.makeCallback(symbol));

        this.addScopeLevel();
=======
>>>>>>> acd1a7b4
    },

    compileKeywordArgs: function(node, frame) {
        var names = [];

        lib.each(node.children, function(pair) {
            names.push(pair.key.value);
        });

        this.emit('runtime.makeKeywordArgs(');
        this.compileDict(node, frame);
        this.emit(')');
    },

    compileSet: function(node, frame) {
        var ids = [];

        // Lookup the variable names for each identifier and create
        // new ones if necessary
        lib.each(node.targets, function(target) {
            var name = target.value;
            var id = frame.get(name);

            if (id === null) {
                id = this.tmpid();
                frame.set(name, id);

                // Note: This relies on js allowing scope across
                // blocks, in case this is created inside an `if`
                this.emitLine('var ' + id + ';');
            }

            ids.push(id);
        }, this);

        this.emit(ids.join(' = ') + ' = ');
        this._compileExpression(node.value, frame);
        this.emitLine(';');

        lib.each(node.targets, function(target, i) {
            var id = ids[i];
            var name = target.value;

            this.emitLine('frame.set("' + name + '", ' + id + ');');

            // We are running this for every var, but it's very
            // uncommon to assign to multiple vars anyway
            this.emitLine('if(!frame.parent) {');
            this.emitLine('context.setVariable("' + name + '", ' + id + ');');
            if(name.charAt(0) != '_') {
                this.emitLine('context.addExport("' + name + '");');
            }
            this.emitLine('}');
        }, this);
    },

    compileIf: function(node, frame, async) {
        this.emit('if(');
        this._compileExpression(node.cond, frame);
        this.emitLine(') {');

        this.withScopedSyntax(function() {
            this.compile(node.body, frame);

            if(async) {
                this.emit('cb()');
            }
        });

        if(node.else_) {
            this.emitLine('}\nelse {');

            this.withScopedSyntax(function() {
                this.compile(node.else_, frame);

                if(async) {
                    this.emit('cb()');
                }
            });
        }

        this.emitLine('}');
    },

    compileIfAsync: function(node, frame) {
        this.emit('(function(cb) {');
        this.compileIf(node, frame, true);
        this.emit('})(function() {');
        this.addScopeLevel();
    },

    scanLoop: function(node) {
        var loopUses = {};

        node.iterFields(function(field) {
            var lookups = field.findAll(nodes.LookupVal);

            lib.each(lookups, function(lookup) {
                if (lookup.target instanceof nodes.Symbol &&
                    lookup.target.value == 'loop' &&
                    lookup.val instanceof nodes.Literal) {
                    loopUses[lookup.val.value] = true;
                }
            });
        });

<<<<<<< HEAD
        return loopUses;
    },
=======
        this.emit('if(' + arr + ') {');

        if(node.name instanceof nodes.Array) {
            // key/value iteration. the user could have passed a dict
            // amd two elements to be unpacked - "for k,v in { a: b }"
            // or they could have passed an array of arrays -
            // for a,b,c in [[a,b,c],[c,d,e]] where the number of
            // elements to be unpacked is variable.
            //
            // we cant known in advance which has been passed so we
            // have to emit code that handles both cases
            this.emitLine('var ' + i + ';');
>>>>>>> acd1a7b4

    emitLoopBindings: function(node, loopUses, arr, i, len) {
        len = len || arr + '.length';

        var bindings = {
            index: i + ' + 1',
            index0: i,
            revindex: len + ' - ' + i,
            revindex0: len + ' - ' + i + ' - 1',
            first: i + ' === 0',
            last: i + ' === ' + len + ' - 1',
            length: len
        };

        for(var name in bindings) {
            if(name in loopUses) {
                this.emitLine('frame.set("loop.' + name + '", ' + bindings[name] + ');');
            }
        }
    },

    compileFor: function(node, frame) {
        // Some of this code is ugly, but it keeps the generated code
        // as fast as possible. ForAsync also shares some of this, but
        // not much.

        var i = this.tmpid();
        var len = this.tmpid();
        var arr = this.tmpid();
        var loopUses = this.scanLoop(node);
        frame = frame.push();

        this.emitLine('frame = frame.push();');

        this.emit('var ' + arr + ' = ');
        this._compileExpression(node.arr, frame);
        this.emitLine(';');

        this.emit('if(' + arr + ') {');

        // If multiple names are passed, we need to bind them
        // appropriately
        if(node.name instanceof nodes.Array) {
            this.emitLine('var ' + i + ';');

            // The object could be an arroy or object. Note that the
            // body of the loop is duplicated for each condition, but
            // we are optimizing for speed over size.
            this.emitLine('if(runtime.isArray(' + arr + ')) {'); {
                this.emitLine('for(' + i + '=0; ' + i + ' < ' + arr + '.length; '
                              + i + '++) {');

                // Bind each declared var
                for (var u=0; u < node.name.children.length; u++) {
                    var tid = this.tmpid();
                    this.emitLine('var ' + tid + ' = ' + arr + '[' + i + '][' + u + ']');
                    this.emitLine('frame.set("' + node.name.children[u].value
                                  + '", ' + arr + '[' + i + '][' + u + ']' + ');');
                    frame.set(node.name.children[u].value, tid);
                }

                this.emitLoopBindings(node, loopUses, arr, i);
                this.compile(node.body, frame);
                this.emitLine('}');
            }

            this.emitLine('} else {'); {
                // Iterate over the key/values of an object
                var key = node.name.children[0];
                var val = node.name.children[1];
                var k = this.tmpid();
                var v = this.tmpid();
                frame.set(key.value, k);
                frame.set(val.value, v);

                this.emitLine(i + ' = -1;');

                if(loopUses['revindex'] || loopUses['revindex0'] ||
                   loopUses['last'] || loopUses['length']) {
                    this.emitLine('var ' + len + ' = runtime.keys(' + arr + ').length;');
                }

                this.emitLine('for(var ' + k + ' in ' + arr + ') {');
                this.emitLine(i + '++;');
                this.emitLine('var ' + v + ' = ' + arr + '[' + k + '];');
                this.emitLine('frame.set("' + key.value + '", ' + k + ');');
                this.emitLine('frame.set("' + val.value + '", ' + v + ');');

                this.emitLoopBindings(node, loopUses, arr, i, len);
                this.compile(node.body, frame);
                this.emitLine('}');
            }

            this.emitLine('}');
        }
        else {
            // Generate a typical array iteration
            var v = this.tmpid();
            frame.set(node.name.value, v);

            this.emitLine('for(var ' + i + '=0; ' + i + ' < ' + arr + '.length; ' + 
                          i + '++) {');
            this.emitLine('var ' + v + ' = ' + arr + '[' + i + '];');
            this.emitLine('frame.set("' + node.name.value + '", ' + v + ');');

            this.emitLoopBindings(node, loopUses, arr, i);

            this.withScopedSyntax(function() {
                this.compile(node.body, frame);
            });

            this.emitLine('}');
        }
        
        this.emitLine('}');
        this.emitLine('frame = frame.pop();');
    },

    compileForAsync: function(node, frame) {
        // This shares some code with the For tag, but not enough to
        // worry about. This iterates across an object asynchronously,
        // but not in parallel.

        var i = this.tmpid();
        var len = this.tmpid();
        var arr = this.tmpid();
        var loopUses = this.scanLoop(node);
        frame = frame.push();

        this.emitLine('frame = frame.push();');

        this.emit('var ' + arr + ' = ');
        this._compileExpression(node.arr, frame);
        this.emitLine(';');

        if(node.name instanceof nodes.Array) {
            this.emit('runtime.asyncIter(' + arr + ', ' +
                      node.name.children.length + ', function(');

            lib.each(node.name.children, function(name) {
                this.emit(name.value + ',');
            }, this);

            this.emit(i + ',' + len + ',next) {');

            lib.each(node.name.children, function(name) {
                var id = name.value;
                frame.set(id, id);
                this.emitLine('frame.set("' + id + '", ' + id + ');');
            }, this);
        }
        else {
            var id = node.name.value;
            this.emitLine('runtime.asyncIter(' + arr + ', 1, function(' + id + ', ' + i + ', ' + len + ',next) {');
            this.emitLine('frame.set("' + id + '", ' + id + ');');
            frame.set(id, id);
        }

        this.emitLoopBindings(node, loopUses, arr, i, len);
        
        this.withScopedSyntax(function() {
            this.compile(node.body, frame);
            this.emitLine('next();');
        });

        this.emitLine('}, ' + this.makeCallback());
        this.addScopeLevel();

        this.emitLine('frame = frame.pop();');
    },

    _emitMacroBegin: function(node, frame) {
        var args = [];
        var kwargs = null;
        var funcId = 'macro_' + this.tmpid();

        // Type check the definition of the args
        lib.each(node.args.children, function(arg, i) {
            if(i === node.args.children.length - 1 &&
               arg instanceof nodes.Dict) {
                kwargs = arg;
            }
            else {
                this.assertType(arg, nodes.Symbol);
                args.push(arg);
            }
        }, this);

        var realNames = lib.map(args, function(n) { return 'l_' + n.value; });
        realNames.push('kwargs');

        // Quoted argument names
        var argNames = lib.map(args, function(n) { return '"' + n.value + '"'; });
        var kwargNames = lib.map((kwargs && kwargs.children) || [],
                                 function(n) { return '"' + n.key.value + '"'; });

        // We pass a function to makeMacro which destructures the
        // arguments so support setting positional args with keywords
        // args and passing keyword args as positional args
        // (essentially default values). See runtime.js.
        this.emitLines(
            'var ' + funcId + ' = runtime.makeMacro(',
            '[' + argNames.join(', ') + '], ',
            '[' + kwargNames.join(', ') + '], ',
            'function (' + realNames.join(', ') + ') {',
            'frame = frame.push();',
            'kwargs = kwargs || {};'
        );

        // Expose the arguments to the template. Don't need to use
        // random names because the function
        // will create a new run-time scope for us
        lib.each(args, function(arg) {
            this.emitLine('frame.set("' + arg.value + '", ' +
                          'l_' + arg.value + ');');
            frame.set(arg.value, 'l_' + arg.value);
        }, this);

        // Expose the keyword arguments
        if(kwargs) {
            lib.each(kwargs.children, function(pair) {
                var name = pair.key.value;
                this.emit('frame.set("' + name + '", ' +
                          'kwargs.hasOwnProperty("' + name + '") ? ' +
                          'kwargs["' + name + '"] : ');
                this._compileExpression(pair.value, frame);
                this.emitLine(');');
            }, this);
        }

        return funcId;
    },

    _emitMacroEnd: function() {
        this.emitLine('frame = frame.pop();');
        this.emitLine('return new runtime.SafeString(' + this.buffer + ');');
        this.emitLine('});');
    },

    compileMacro: function(node, frame) {
        frame = frame.push();
        var funcId = this._emitMacroBegin(node, frame);

        // Start a new output buffer, and set the old one back after
        // we're done
        var prevBuffer = this.buffer;
        this.buffer = 'output';
        this.emitLine('var ' + this.buffer + '= "";');

        this.compile(node.body, frame);

        this._emitMacroEnd();
        this.buffer = prevBuffer;

        // Expose the macro to the templates
        var name = node.name.value;
        frame = frame.pop();
        frame.set(name, funcId);

        if(frame.parent) {
            this.emitLine('frame.set("' + name + '", ' + funcId + ');');
        }
        else {
            if(node.name.value.charAt(0) != '_') {
                this.emitLine('context.addExport("' + name + '");');
            }
            this.emitLine('context.setVariable("' + name + '", ' + funcId + ');');
        }
    },

    compileImport: function(node, frame) {
        var id = this.tmpid();
        var target = node.target.value;

        this.emit('env.getTemplate(');
        this._compileExpression(node.template, frame);
        this.emitLine(', ' + this.makeCallback(id));
        this.addScopeLevel();

        this.emitLine(id + '.getExported(' + this.makeCallback(id));
        this.addScopeLevel();

        frame.set(target, id);

        if(frame.parent) {
            this.emitLine('frame.set("' + target + '", ' + id + ');');
        }
        else {
            this.emitLine('context.setVariable("' + target + '", ' + id + ');');
        }
    },

    compileFromImport: function(node, frame) {
        var importedId = this.tmpid();

        this.emit('env.getTemplate(');
        this._compileExpression(node.template, frame);
        this.emitLine(', ' + this.makeCallback(importedId));
        this.addScopeLevel();

        this.emitLine(importedId + '.getExported(' + this.makeCallback(importedId));
        this.addScopeLevel();

        lib.each(node.names.children, function(nameNode) {
            var name;
            var alias;
            var id = this.tmpid();

            if(nameNode instanceof nodes.Pair) {
                name = nameNode.key.value;
                alias = nameNode.value.value;
            }
            else {
                name = nameNode.value;
                alias = name;
            }

            this.emitLine('if(' + importedId + '.hasOwnProperty("' + name + '")) {');
            this.emitLine('var ' + id + ' = ' + importedId + '.' + name + ';');
            this.emitLine('} else {');
            this.emitLine('cb(new Error("cannot import \'' + name + '\'")); return;');
            this.emitLine('}');

            frame.set(alias, id);

            if(frame.parent) {
                this.emitLine('frame.set("' + alias + '", ' + id + ');');
            }
            else {
                this.emitLine('context.setVariable("' + alias + '", ' + id + ');');
            }
        }, this);
    },

    compileBlock: function(node, frame) {
        if(!this.isChild) {
            var id = this.tmpid();

            this.emitLine('context.getBlock("' + node.name.value + '")' +
                          '(env, context, frame, runtime, ' + this.makeCallback(id));
            this.emitLine(this.buffer + ' += ' + id + ';');
            this.addScopeLevel();
        }
    },

    compileSuper: function(node, frame) {
        var name = node.blockName.value;
        var id = node.symbol.value;

        this.emitLine('context.getSuper(env, ' +
                      '"' + name + '", ' +
                      'b_' + name + ', ' +
                      'frame, runtime, '+
                      this.makeCallback(id));
        this.emitLine(id + ' = runtime.markSafe(' + id + ');');
        this.addScopeLevel();
        frame.set(id, id);
    },

    compileExtends: function(node, frame) {
        if(this.isChild) {
            this.fail('compileExtends: cannot extend multiple times',
                      node.template.lineno,
                      node.template.colno);
        }

        var k = this.tmpid();

        this.emit('env.getTemplate(');
        this._compileExpression(node.template, frame);
        this.emitLine(', true, ' + this.makeCallback('parentTemplate'));

        this.emitLine('for(var ' + k + ' in parentTemplate.blocks) {');
        this.emitLine('context.addBlock(' + k +
                      ', parentTemplate.blocks[' + k + ']);');
        this.emitLine('}');

        this.addScopeLevel();
        this.isChild = true;
    },

    compileInclude: function(node, frame) {
        var id = this.tmpid();
        var id2 = this.tmpid();

        this.emit('env.getTemplate(');
        this._compileExpression(node.template, frame);
        this.emitLine(', ' + this.makeCallback(id));
        this.addScopeLevel();

        this.emitLine(id + '.render(' +
                      'context.getVariables(), frame.push(), ' + this.makeCallback(id2));
        this.emitLine(this.buffer + ' += ' + id2);
        this.addScopeLevel();
    },

    compileTemplateData: function(node, frame) {
        this.compileLiteral(node, frame);
    },

    compileOutput: function(node, frame) {
        var children = node.children;
        for(var i=0, l=children.length; i<l; i++) {
            // TemplateData is a special case because it is never
            // autoescaped, so simply output it for optimization
            if(children[i] instanceof nodes.TemplateData) {
                if(children[i].value) {
                    this.emit(this.buffer + ' += ');
                    this.compileLiteral(children[i], frame);
                    this.emitLine(';');
                }
            }
            else {
                this.emit(this.buffer + ' += runtime.suppressValue(');
                this.compile(children[i], frame);
                this.emit(', env.autoesc);\n');
            }
        }
    },

    compileRoot: function(node, frame) {
        if(frame) {
            this.fail("compileRoot: root node can't have frame");
        }

        frame = new Frame();

        this.emitFuncBegin('root');
        this._compileChildren(node, frame);
        if(this.isChild) {
            this.emitLine('parentTemplate.rootRenderFunc(env, context, frame, runtime, cb);');
        }
        this.emitFuncEnd(this.isChild);

        // When compiling the blocks, they should all act as top-level code
        this.isChild = false;

        var blocks = node.findAll(nodes.Block);
        for(var i=0; i<blocks.length; i++) {
            var block = blocks[i];
            var name = block.name.value;

            this.emitFuncBegin('b_' + name);
<<<<<<< HEAD
=======
            this.emitLine('var l_super = runtime.markSafe(' +
                          'context.getSuper(env, ' +
                          '"' + name + '", ' +
                          'b_' + name + ', ' +
                          'frame, ' +
                          'runtime));');
>>>>>>> acd1a7b4

            var tmpFrame = new Frame();
            this.compile(block.body, tmpFrame);
            this.emitFuncEnd();
        }

        this.emitLine('return {');
        for(var i=0; i<blocks.length; i++) {
            var block = blocks[i];
            var name = 'b_' + block.name.value;
            this.emitLine(name + ': ' + name + ',');
        }
        this.emitLine('root: root\n};');
    },

    compile: function (node, frame) {
        var _compile = this["compile" + node.typename];
        if(_compile) {
            _compile.call(this, node, frame);
        }
        else {
            this.fail("compile: Cannot compile node: " + node.typename,
                      node.lineno,
                      node.colno);
        }
    },

    getCode: function() {
        return this.codebuf.join('');
    }
});

// var c = new Compiler();
<<<<<<< HEAD
// var src = '{% block content %}hello{% endblock %} {{ tmpl | getContents }}';
// var ast = transformer.transform(parser.parse(src), ['getContents']);
// nodes.printNodes(ast);
// c.compile(ast);
=======
// var src = '{{ foo | poop(1, 2, 3) }}';
//var extensions = [new testExtension()];

// var ns = parser.parse(src);
// nodes.printNodes(ns);
// c.compile(ns);
>>>>>>> acd1a7b4

// var tmpl = c.getCode();
// console.log(tmpl);

modules['compiler'] = {
    compile: function(src, asyncFilters, extensions, name) {
        var c = new Compiler(extensions);

        c.compile(transformer.transform(parser.parse(src, extensions),
                                        asyncFilters,
                                        extensions,
                                        name));
        return c.getCode();
    },

    Compiler: Compiler
};
})();
(function() {

var lib = modules["lib"];
var r = modules["runtime"];

var filters = {
    abs: function(n) {
        return Math.abs(n);
    },

    batch: function(arr, linecount, fill_with) {
        var res = [];
        var tmp = [];

        for(var i=0; i<arr.length; i++) {
            if(i % linecount === 0 && tmp.length) {
                res.push(tmp);
                tmp = [];
            }

            tmp.push(arr[i]);
        }

        if(tmp.length) {
            if(fill_with) {
                for(var i=tmp.length; i<linecount; i++) {
                    tmp.push(fill_with);
                }
            }

            res.push(tmp);
        }

        return res;
    },

    capitalize: function(str) {
        var ret = str.toLowerCase();
        return r.copySafeness(str, ret.charAt(0).toUpperCase() + ret.slice(1));
    },

    center: function(str, width) {
        width = width || 80;

        if(str.length >= width) {
            return str;
        }

        var spaces = width - str.length;
        var pre = lib.repeat(" ", spaces/2 - spaces % 2);
        var post = lib.repeat(" ", spaces/2);
        return r.copySafeness(str, pre + str + post);
    },

    'default': function(val, def) {
        return val ? val : def;
    },

    dictsort: function(val, case_sensitive, by) {
        if (!lib.isObject(val)) {
            throw new lib.TemplateError("dictsort filter: val must be an object");
        }

        var array = [];
        for (var k in val) {
            // deliberately include properties from the object's prototype
            array.push([k,val[k]]);
        }

        var si;
        if (by === undefined || by === "key") {
            si = 0;
        } else if (by === "value") {
            si = 1;
        } else {
            throw new lib.TemplateError(
                "dictsort filter: You can only sort by either key or value");
        }

        array.sort(function(t1, t2) { 
            var a = t1[si];
            var b = t2[si];

            if (!case_sensitive) {
                if (lib.isString(a)) {
                    a = a.toUpperCase();
                }
                if (lib.isString(b)) {
                    b = b.toUpperCase();
                }
            }

            return a > b ? 1 : (a == b ? 0 : -1);
        });

        return array;
    },
    
    escape: function(str) {
        if(typeof str == 'string' || 
           str instanceof r.SafeString) {
            return lib.escape(str);
        }
        return str;
    },

    safe: function(str) {
        return r.markSafe(str);
    },

    first: function(arr) {
        return arr[0];
    },

    groupby: function(arr, attr) {
        return lib.groupBy(arr, attr);
    },

    indent: function(str, width, indentfirst) {
        width = width || 4;
        var res = '';
        var lines = str.split('\n');
        var sp = lib.repeat(' ', width);

        for(var i=0; i<lines.length; i++) {
            if(i == 0 && !indentfirst) {
                res += lines[i] + '\n';
            }
            else {
                res += sp + lines[i] + '\n';
            }
        }

        return r.copySafeness(str, res);
    },

    join: function(arr, del, attr) {
        del = del || '';

        if(attr) {
            arr = lib.map(arr, function(v) {
                return v[attr];
            });
        }

        return arr.join(del);
    },

    last: function(arr) {
        return arr[arr.length-1];
    },

    length: function(arr) {
        return arr.length;
    },

    list: function(val) {
        if(lib.isString(val)) {
            return val.split('');
        }
        else if(lib.isObject(val)) {
            var keys = [];

            if(Object.keys) {
                keys = Object.keys(val);
            }
            else {
                for(var k in val) {
                    keys.push(k);
                }
            }

            return lib.map(keys, function(k) {
                return { key: k,
                         value: val[k] };
            });
        }
        else {
            throw new lib.TemplateError("list filter: type not iterable");
        }
    },

    lower: function(str) {
        return str.toLowerCase();
    },

    random: function(arr) {
        var i = Math.floor(Math.random() * arr.length);
        if(i == arr.length) {
            i--;
        }

        return arr[i];
    },

    replace: function(str, old, new_, maxCount) {
        var res = str;
        var last = res;
        var count = 1;
        res = res.replace(old, new_);

        while(last != res) {
            if(count >= maxCount) {
                break;
            }

            last = res;
            res = res.replace(old, new_);
            count++;
        }

        return r.copySafeness(str, res);
    },

    reverse: function(val) {
        var arr;
        if(lib.isString(val)) {
            arr = filters.list(val);
        }
        else {
            // Copy it
            arr = lib.map(val, function(v) { return v; });
        }

        arr.reverse();

        if(lib.isString(val)) {
            return r.copySafeness(val, arr.join(''));
        }
        return arr;
    },

    round: function(val, precision, method) {
        precision = precision || 0;
        var factor = Math.pow(10, precision);
        var rounder;

        if(method == 'ceil') {
            rounder = Math.ceil;
        }
        else if(method == 'floor') {
            rounder = Math.floor;
        }
        else {
            rounder = Math.round;
        }

        return rounder(val * factor) / factor;
    },

    slice: function(arr, slices, fillWith) {
        var sliceLength = Math.floor(arr.length / slices);
        var extra = arr.length % slices;
        var offset = 0;
        var res = [];

        for(var i=0; i<slices; i++) {
            var start = offset + i * sliceLength;
            if(i < extra) {
                offset++;
            }
            var end = offset + (i + 1) * sliceLength;

            var slice = arr.slice(start, end);
            if(fillWith && i >= extra) {
                slice.push(fillWith);
            }
            res.push(slice);
        }

        return res;
    },

    sort: function(arr, reverse, caseSens, attr) {
        // Copy it
        arr = lib.map(arr, function(v) { return v; });

        arr.sort(function(a, b) {
            var x, y;

            if(attr) {
                x = a[attr];
                y = b[attr];
            }
            else {
                x = a;
                y = b;
            }

            if(!caseSens && lib.isString(x) && lib.isString(y)) {
                x = x.toLowerCase();
                y = y.toLowerCase();
            }
               
            if(x < y) {
                return reverse ? 1 : -1;
            }
            else if(x > y) {
                return reverse ? -1: 1;
            }
            else {
                return 0;
            }
        });

        return arr;
    },

    string: function(obj) {
        return r.copySafeness(obj, obj);
    },

    title: function(str) {
        var words = str.split(' ');
        for(var i = 0; i < words.length; i++) {
            words[i] = filters.capitalize(words[i]);
        }
        return r.copySafeness(str, words.join(' '));
    },

    trim: function(str) {
        return r.copySafeness(str, str.replace(/^\s*|\s*$/g, ''));
    },

    truncate: function(input, length, killwords, end) {
        var orig = input;
        length = length || 255;

        if (input.length <= length)
            return input;

        if (killwords) {
            input = input.substring(0, length);
        } else {
            var idx = input.lastIndexOf(' ', length);
            if(idx === -1) {
                idx = length;
            }

            input = input.substring(0, idx);
        }

        input += (end !== undefined && end !== null) ? end : '...';
        return r.copySafeness(orig, input);
    },

    upper: function(str) {
        return str.toUpperCase();
    },

    wordcount: function(str) {
        return str.match(/\w+/g).length;
    },

    'float': function(val, def) {
        var res = parseFloat(val);
        return isNaN(res) ? def : res;
    },

    'int': function(val, def) {
        var res = parseInt(val, 10);
        return isNaN(res) ? def : res;
    }
};

// Aliases
filters.d = filters['default'];
filters.e = filters.escape;

modules['filters'] = filters;
})();
(function() {

function cycler(items) {
    var index = -1;
    var current = null;

    return {
        reset: function() {
            index = -1;
            current = null;
        },

        next: function() {
            index++;
            if(index >= items.length) {
                index = 0;
            }

            current = items[index];
            return current;
        }
    };

}

function joiner(sep) {
    sep = sep || ',';
    var first = true;

    return function() {
        var val = first ? '' : sep;
        first = false;
        return val;
    };
}

var globals = {
    range: function(start, stop, step) {
        if(!stop) {
            stop = start;
            start = 0;
            step = 1;
        }
        else if(!step) {
            step = 1;
        }

        var arr = [];
        for(var i=start; i<stop; i+=step) {
            arr.push(i);
        }
        return arr;
    },

    // lipsum: function(n, html, min, max) {
    // },

    cycler: function() {
        return cycler(Array.prototype.slice.call(arguments));
    },

    joiner: function(sep) {
        return joiner(sep);
    }
}

modules['globals'] = globals;
})();
(function() {
var Obj = modules["object"];
var lib = modules["lib"];

var Loader = Obj.extend({
    on: function(name, func) {
        this.listeners = this.listeners || {};
        this.listeners[name] = this.listeners[name] || [];
        this.listeners[name].push(func);
    },

    emit: function(name /*, arg1, arg2, ...*/) {
        var args = Array.prototype.slice.call(arguments, 1);

        if(this.listeners && this.listeners[name]) {
            lib.each(this.listeners[name], function(listener) {
                listener.apply(null, args);
            });
        }
    }
});

modules['loader'] = Loader;
})();
(function() {
var Loader = modules["loader"];

var WebLoader = Loader.extend({
    init: function(baseURL, neverUpdate) {
<<<<<<< HEAD
        // It's easy to use precompiled templates: just include them
        // before you configure nunjucks and this will automatically
        // pick it up and use it
        if(window.nunjucksPrecompiled) {
            this.precompiled = window.nunjucksPrecompiled;
        }

=======
        if (typeof(console) !== "undefined" && console.log &&
            typeof(nunjucks) == "object" && !nunjucks.testing) {
          console.log("[nunjucks] Warning: only use HttpLoader in " +
                      "development. Otherwise precompile your templates.");
        }
>>>>>>> acd1a7b4
        this.baseURL = baseURL || '';
        this.neverUpdate = neverUpdate;
    },

    getSource: function(name) {
        if(this.precompiled) {
            return {
                src: { type: "code",
                       obj: this.precompiled[name] },
                path: name
            };
        }
        else {
            var src = this.fetch(this.baseURL + '/' + name);
            if(!src) {
                return null;
            }

            return { src: src,
                     path: name,
                     noCache: this.neverUpdate };
        }
    },

    fetch: function(url, callback) {
        // Only in the browser please
        var ajax;
        var loading = true;
        var src;

        if(window.XMLHttpRequest) { // Mozilla, Safari, ...
            ajax = new XMLHttpRequest();
        }
        else if(window.ActiveXObject) { // IE 8 and older
            ajax = new ActiveXObject("Microsoft.XMLHTTP");
        }

        ajax.onreadystatechange = function() {
            if(ajax.readyState == 4 && ajax.status == 200 && loading) {
                loading = false;
                src = ajax.responseText;
            }
        };

<<<<<<< HEAD
        url += (url.indexOf('?') === -1 ? '?' : '&') + 's=' +
=======
        url += (url.indexOf('?') === -1 ? '?' : '&') + 's=' + 
>>>>>>> acd1a7b4
               (new Date().getTime());

        // Synchronous because this API shouldn't be used in
        // production (pre-load compiled templates instead)
        ajax.open('GET', url, false);
        ajax.send();

        return src;
    }
});

modules['web-loaders'] = {
    WebLoader: WebLoader
};
})();
(function() {
if(typeof window === 'undefined') {
    modules['loaders'] = modules["node-loaders"];
}
else {
    modules['loaders'] = modules["web-loaders"];
}
})();
(function() {
var lib = modules["lib"];
var Obj = modules["object"];
var lexer = modules["lexer"];
var compiler = modules["compiler"];
var builtin_filters = modules["filters"];
var builtin_loaders = modules["loaders"];
var runtime = modules["runtime"];
var globals = modules["globals"];
var Frame = runtime.Frame;

var Environment = Obj.extend({
    init: function(loaders, opts) {
        // The dev flag determines the trace that'll be shown on errors.
        // If set to true, returns the full trace from the error point,
        // otherwise will return trace starting from Template.render
        // (the full trace from within nunjucks may confuse developers using
        //  the library)
        // defaults to false
        opts = opts || {};
        this.dev = !!opts.dev;

        // The autoescape flag sets global autoescaping. If true,
        // every string variable will be escaped by default.
        // If false, strings can be manually escaped using the `escape` filter.
        // defaults to false
        this.autoesc = !!opts.autoescape;

        if(!loaders) {
            // The filesystem loader is only available client-side
            if(builtin_loaders.FileSystemLoader) {
                this.loaders = [new builtin_loaders.FileSystemLoader('views')];
            }
            else {
                this.loaders = [new builtin_loaders.WebLoader('/views')];
            }
        }
        else {
            this.loaders = lib.isArray(loaders) ? loaders : [loaders];
        }

        this.initCache();
        this.filters = {};
        this.asyncFilters = [];
        this.extensions = {};
        this.extensionsList = [];

        if(opts.tags) {
            lexer.setTags(opts.tags);
        }

        for(var name in builtin_filters) {
            this.addFilter(name, builtin_filters[name]);
        }
    },

    initCache: function() {
        // Caching and cache busting
        var cache = {};

        lib.each(this.loaders, function(loader) {
            loader.on('update', function(template) {
                cache[template] = null;
            });
        });

        this.cache = cache;
    },

    addExtension: function(name, extension) {
        extension._name = name;
        this.extensions[name] = extension;
        this.extensionsList.push(extension);
    },

    getExtension: function(name) {
        return this.extensions[name];
    },

    addFilter: function(name, func, async) {
        var wrapped = func;

        if(async) {
            this.asyncFilters.push(name);
        }
        this.filters[name] = wrapped;
    },

    getFilter: function(name) {
        if(!this.filters[name]) {
            throw new Error('filter not found: ' + name);
        }
        return this.filters[name];
    },

    getTemplate: function(name, eagerCompile, cb) {
        if(name && name.raw) {
            // this fixes autoescape for templates referenced in symbols
            name = name.raw;
        }

        if(lib.isFunction(eagerCompile)) {
            cb = eagerCompile;
            eagerCompile = false;
        }

        if(typeof name !== 'string') {
            throw new Error('template names must be a string: ' + name);
        }

        var tmpl = this.cache[name];

        if(tmpl) {
            cb(null, tmpl);
        } else {
            lib.asyncEach(this.loaders, function(loader, i, next, done) {
                function handle(src) {
                    if(src) {
                        done(src);
                    }
                    else {
                        next();
                    }
                }

                if(loader.async) {
                    loader.getSource(name, function(err, src) {
                        if(err) { throw err; }
                        handle(src);
                    });
                }
                else {
                    handle(loader.getSource(name));
                }
            }, function(info) {
                if(!info) {
                    cb(new Error('template not found: ' + name));
                }
                else {
                    var tmpl = new Template(info.src, this,
                                            info.path, eagerCompile);

                    if(!info.noCache) {
                        this.cache[name] = tmpl;
                    }

                    cb(null, tmpl);
                }
            }.bind(this));
        }
    },

    // registerPrecompiled: function(templates) {
    //     for(var name in templates) {
    //         this.cache[name] = new Template({ type: 'code',
    //                                           obj: templates[name] },
    //                                         this,
    //                                         name,
    //                                         function() { return true; },
    //                                         true);
    //     }
    // },

    express: function(app) {
        app.engine('.html', this.expressRender.bind(this));
        app.set('view engine', 'html');

        var env = this;

        function NunjucksView(name, opts) {
            this.name = name;
            this.path = name;
        }

        NunjucksView.prototype.render = function(opts, cb) {
            env.render(this.name, opts, cb);
        };

        app.set('view', NunjucksView);
    },

    expressRender: function(name, opts, cb) {
        this.render(name, {}, cb);
    },

    render: function(name, ctx, cb) {
        this.getTemplate(name, function(err, tmpl) {
            if(err) {
                cb(err);
            }
            else {
                tmpl.render(ctx, cb);
            }
        });
    }
});

var Context = Obj.extend({
    init: function(ctx, blocks) {
        this.ctx = ctx;
        this.blocks = {};
        this.exported = [];

        for(var name in blocks) {
            this.addBlock(name, blocks[name]);
        }
    },

    lookup: function(name) {
        // This is one of the most called functions, so optimize for
        // the typical case where the name isn't in the globals
        if(name in globals && !(name in this.ctx)) {
            return globals[name];
        }
        else {
            return this.ctx[name];
        }
    },

    setVariable: function(name, val) {
        this.ctx[name] = val;
    },

    getVariables: function() {
        return this.ctx;
    },

    addBlock: function(name, block) {
        this.blocks[name] = this.blocks[name] || [];
        this.blocks[name].push(block);
    },

    getBlock: function(name) {
        if(!this.blocks[name]) {
            throw new Error('unknown block "' + name + '"');
        }

        return this.blocks[name][0];
    },

    getSuper: function(env, name, block, frame, runtime, cb) {
        var idx = (this.blocks[name] || []).indexOf(block);
        var blk = this.blocks[name][idx + 1];
        var context = this;

        if(idx == -1 || !blk) {
            throw new Error('no super block available for "' + name + '"');
        }

        blk(env, context, frame, runtime, cb);
    },

    addExport: function(name) {
        this.exported.push(name);
    },

    getExported: function() {
        var exported = {};
        for(var i=0; i<this.exported.length; i++) {
            var name = this.exported[i];
            exported[name] = this.ctx[name];
        }
        return exported;
    }
});

var Template = Obj.extend({
    init: function (src, env, path, eagerCompile) {
        this.env = env || new Environment();

        if(lib.isObject(src)) {
            switch(src.type) {
            case 'code': this.tmplProps = src.obj; break;
            case 'string': this.tmplStr = src.obj; break;
            }
        }
        else if(lib.isString(src)) {
            this.tmplStr = src;
        }
        else {
            throw new Error("src must be a string or an object describing " +
                            "the source");
        }

        this.path = path;

        if(eagerCompile) {
            lib.withPrettyErrors(this.path,
                                 this.env.dev,
                                 this._compile.bind(this));
        }
        else {
            this.compiled = false;
        }
    },

    render: function(ctx, frame, cb) {
        if (typeof ctx === 'function') {
            cb = ctx;
            ctx = {};
        }
        else if (typeof frame === 'function') {
            cb = frame;
            frame = null;
        }

        if(!cb) {
            throw new Error("you must specify a callback to `render`");
        }

        return lib.withPrettyErrors(this.path, this.env.dev, function() {
            if(!this.compiled) {
                this._compile();
            }

            var context = new Context(ctx || {}, this.blocks);

            this.rootRenderFunc(this.env,
                                context,
                                frame || new Frame(),
                                runtime,
                                cb);
        }.bind(this));
    },

    getExported: function(cb) {
        if(!this.compiled) {
            this._compile();
        }

        // Run the rootRenderFunc to populate the context with exported vars
        var context = new Context({}, this.blocks);
        this.rootRenderFunc(this.env,
                            context,
                            new Frame(),
                            runtime,
                            function() {
                                cb(null, context.getExported());
                            });
    },

    _compile: function() {
        var props;

        if(this.tmplProps) {
            props = this.tmplProps;
        }
        else {
            var source = compiler.compile(this.tmplStr,
                                          this.env.asyncFilters,
                                          this.env.extensionsList,
                                          this.path);
            var func = new Function(source);
            props = func();
        }

        this.blocks = this._getBlocks(props);
        this.rootRenderFunc = props.root;
        this.compiled = true;
    },

    _getBlocks: function(props) {
        var blocks = {};

        for(var k in props) {
            if(k.slice(0, 2) == 'b_') {
                blocks[k.slice(2)] = props[k];
            }
        }

        return blocks;
    }
});

// var src = '{% block content %}{% include "async.html" %}{% endblock %}';
// var env = new Environment(new builtin_loaders.FileSystemLoader('tests/templates'), { dev: true });

// var ctx = {};
// var tmpl = new Template(src, env, null, null, true);
// console.log("OUTPUT ---");

// tmpl.render(ctx, function(err, res) {
//     if(err) {
//         throw err;
//     }
//     console.log(res);
// });

modules['environment'] = {
    Environment: Environment,
    Template: Template
};
})();
var nunjucks;

var env = modules["environment"];
var compiler = modules["compiler"];
var parser = modules["parser"];
var lexer = modules["lexer"];
var runtime = modules["runtime"];
var Loader = modules["loader"];
var loaders = modules["loaders"];

nunjucks = {};
nunjucks.Environment = env.Environment;
nunjucks.Template = env.Template;

nunjucks.Loader = env.Loader;
nunjucks.FileSystemLoader = loaders.FileSystemLoader;
nunjucks.WebLoader = loaders.WebLoader;

nunjucks.compiler = compiler;
nunjucks.parser = parser;
nunjucks.lexer = lexer;
nunjucks.runtime = runtime;

// A single instance of an environment, since this is so commonly used

var e = new env.Environment();
nunjucks.configure = function(dirOrURL, opts) {
    if(typeof dirOrURL != 'string') {
        throw new Error('must pass templates path or URL to `configure` ' +
                        'as first argument');
    }

    e = new env.Environment(new (loaders.FileSystemLoader || loaders.WebLoader)(dirOrURL),
                            opts);

    if(opts && opts.express) {
        e.express(opts.express);
    }
    return e;
};

nunjucks.render = function(name, ctx, cb) {
    e.render(name, ctx, cb);
};

nunjucks.require = function(name) { return modules[name]; };

if(typeof define === 'function' && define.amd) {
    define(function() { return nunjucks; });
}
else {
    window.nunjucks = nunjucks;
}

})();<|MERGE_RESOLUTION|>--- conflicted
+++ resolved
@@ -252,7 +252,6 @@
     return results;
 };
 
-<<<<<<< HEAD
 exports.asyncParallel = function(funcs, done) {
     var count = funcs.length,
         result = new Array(count),
@@ -311,8 +310,6 @@
     next();
 };
 
-=======
->>>>>>> acd1a7b4
 if(!Array.prototype.indexOf) {
     Array.prototype.indexOf = function(array, searchElement /*, fromIndex */) {
         if (array == null) {
@@ -344,7 +341,6 @@
         return -1;
     };
 }
-<<<<<<< HEAD
 
 if(!Array.prototype.map) {
     Array.prototype.map = function() {
@@ -366,8 +362,6 @@
         return keys;
     }
 }
-=======
->>>>>>> acd1a7b4
 })();
 (function() {
 var util = modules["util"];
@@ -927,12 +921,8 @@
     keys: lib.keys,
     SafeString: SafeString,
     copySafeness: copySafeness,
-<<<<<<< HEAD
     markSafe: markSafe,
     asyncIter: asyncIter
-=======
-    markSafe: markSafe
->>>>>>> acd1a7b4
 };
 })();
 (function() {
@@ -3113,7 +3103,6 @@
         this.emit('env.getFilter("' + name.value + '").call(context, ');
         this._compileAggregate(node.args, frame);
         this.emit(')');
-<<<<<<< HEAD
     },
 
     compileFilterAsync: function(node, frame) {
@@ -3128,8 +3117,6 @@
         this.emitLine(', ' + this.makeCallback(symbol));
 
         this.addScopeLevel();
-=======
->>>>>>> acd1a7b4
     },
 
     compileKeywordArgs: function(node, frame) {
@@ -3236,23 +3223,8 @@
             });
         });
 
-<<<<<<< HEAD
         return loopUses;
     },
-=======
-        this.emit('if(' + arr + ') {');
-
-        if(node.name instanceof nodes.Array) {
-            // key/value iteration. the user could have passed a dict
-            // amd two elements to be unpacked - "for k,v in { a: b }"
-            // or they could have passed an array of arrays -
-            // for a,b,c in [[a,b,c],[c,d,e]] where the number of
-            // elements to be unpacked is variable.
-            //
-            // we cant known in advance which has been passed so we
-            // have to emit code that handles both cases
-            this.emitLine('var ' + i + ';');
->>>>>>> acd1a7b4
 
     emitLoopBindings: function(node, loopUses, arr, i, len) {
         len = len || arr + '.length';
@@ -3696,15 +3668,6 @@
             var name = block.name.value;
 
             this.emitFuncBegin('b_' + name);
-<<<<<<< HEAD
-=======
-            this.emitLine('var l_super = runtime.markSafe(' +
-                          'context.getSuper(env, ' +
-                          '"' + name + '", ' +
-                          'b_' + name + ', ' +
-                          'frame, ' +
-                          'runtime));');
->>>>>>> acd1a7b4
 
             var tmpFrame = new Frame();
             this.compile(block.body, tmpFrame);
@@ -3738,19 +3701,10 @@
 });
 
 // var c = new Compiler();
-<<<<<<< HEAD
 // var src = '{% block content %}hello{% endblock %} {{ tmpl | getContents }}';
 // var ast = transformer.transform(parser.parse(src), ['getContents']);
 // nodes.printNodes(ast);
 // c.compile(ast);
-=======
-// var src = '{{ foo | poop(1, 2, 3) }}';
-//var extensions = [new testExtension()];
-
-// var ns = parser.parse(src);
-// nodes.printNodes(ns);
-// c.compile(ns);
->>>>>>> acd1a7b4
 
 // var tmpl = c.getCode();
 // console.log(tmpl);
@@ -4237,7 +4191,6 @@
 
 var WebLoader = Loader.extend({
     init: function(baseURL, neverUpdate) {
-<<<<<<< HEAD
         // It's easy to use precompiled templates: just include them
         // before you configure nunjucks and this will automatically
         // pick it up and use it
@@ -4245,13 +4198,6 @@
             this.precompiled = window.nunjucksPrecompiled;
         }
 
-=======
-        if (typeof(console) !== "undefined" && console.log &&
-            typeof(nunjucks) == "object" && !nunjucks.testing) {
-          console.log("[nunjucks] Warning: only use HttpLoader in " +
-                      "development. Otherwise precompile your templates.");
-        }
->>>>>>> acd1a7b4
         this.baseURL = baseURL || '';
         this.neverUpdate = neverUpdate;
     },
@@ -4296,11 +4242,7 @@
             }
         };
 
-<<<<<<< HEAD
         url += (url.indexOf('?') === -1 ? '?' : '&') + 's=' +
-=======
-        url += (url.indexOf('?') === -1 ? '?' : '&') + 's=' + 
->>>>>>> acd1a7b4
                (new Date().getTime());
 
         // Synchronous because this API shouldn't be used in
@@ -4476,21 +4418,7 @@
         }
     },
 
-    // registerPrecompiled: function(templates) {
-    //     for(var name in templates) {
-    //         this.cache[name] = new Template({ type: 'code',
-    //                                           obj: templates[name] },
-    //                                         this,
-    //                                         name,
-    //                                         function() { return true; },
-    //                                         true);
-    //     }
-    // },
-
     express: function(app) {
-        app.engine('.html', this.expressRender.bind(this));
-        app.set('view engine', 'html');
-
         var env = this;
 
         function NunjucksView(name, opts) {
@@ -4499,25 +4427,28 @@
         }
 
         NunjucksView.prototype.render = function(opts, cb) {
-            env.render(this.name, opts, cb);
+            cb(null, env.render(this.name, opts));
         };
 
         app.set('view', NunjucksView);
     },
 
-    expressRender: function(name, opts, cb) {
-        this.render(name, {}, cb);
-    },
-
     render: function(name, ctx, cb) {
+        var syncResult = null;
+
         this.getTemplate(name, function(err, tmpl) {
             if(err) {
                 cb(err);
             }
             else {
-                tmpl.render(ctx, cb);
+                tmpl.render(ctx, cb || function(err, res) {
+                    if(err) { throw err; }
+                    syncResult = res;
+                });
             }
         });
+
+        return syncResult;
     }
 });
 
@@ -4630,22 +4561,24 @@
             frame = null;
         }
 
-        if(!cb) {
-            throw new Error("you must specify a callback to `render`");
-        }
-
         return lib.withPrettyErrors(this.path, this.env.dev, function() {
             if(!this.compiled) {
                 this._compile();
             }
 
             var context = new Context(ctx || {}, this.blocks);
+            var syncResult = null;
 
             this.rootRenderFunc(this.env,
                                 context,
                                 frame || new Frame(),
                                 runtime,
-                                cb);
+                                cb || function(err, res) {
+                                    if(err) { throw err; }
+                                    syncResult = res;
+                                });
+
+            return syncResult;
         }.bind(this));
     },
 
