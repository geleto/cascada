{
  "name": "nunjucks",
  "description": "A powerful templating engine with inheritance, asynchronous control, and more (jinja2 inspired)",
<<<<<<< HEAD
  "version": "3.0.0-dev.2",
=======
  "version": "2.5.0-dev.3",
>>>>>>> 1e5abe0d
  "author": "James Long <longster@gmail.com>",
  "dependencies": {
    "asap": "^2.0.3",
    "chokidar": "^1.0.0",
    "yargs": "^3.32.0"
  },
  "browser": "./browser/nunjucks.js",
  "devDependencies": {
    "expect.js": "*",
    "express": "4.x",
    "istanbul": "0.3.x",
    "jshint": "2.8.x",
    "mocha": "*",
    "node-libs-browser": "^0.4.3",
    "supertest": "*",
    "uglify-js": "*",
    "webpack": "^1.8.11"
  },
  "engines": {
    "node": "*"
  },
  "scripts": {
    "lint": "jshint .",
    "test": "jshint . && istanbul cover ./node_modules/mocha/bin/_mocha -- -R dot tests",
    "browserfiles": "./bin/bundle"
  },
  "bin": {
    "nunjucks-precompile": "./bin/precompile"
  },
  "main": "index",
  "repository": {
    "type": "git",
    "url": "https://github.com/mozilla/nunjucks.git"
  },
  "keywords": [
    "template",
    "templating"
  ],
  "license": "BSD-2-Clause",
  "bugs": {
    "url": "https://github.com/mozilla/nunjucks/issues"
  }
}<|MERGE_RESOLUTION|>--- conflicted
+++ resolved
@@ -1,11 +1,7 @@
 {
   "name": "nunjucks",
   "description": "A powerful templating engine with inheritance, asynchronous control, and more (jinja2 inspired)",
-<<<<<<< HEAD
-  "version": "3.0.0-dev.2",
-=======
-  "version": "2.5.0-dev.3",
->>>>>>> 1e5abe0d
+  "version": "3.0.0-dev.3",
   "author": "James Long <longster@gmail.com>",
   "dependencies": {
     "asap": "^2.0.3",
