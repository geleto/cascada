var lib = require('./lib');
var parser = require('./parser');
var nodes = require('./nodes');
var Object = require('./object');
var Frame = require('./runtime').Frame;

// These are all the same for now, but shouldn't be passed straight
// through
var compareOps = {
    '==': '==',
    '!=': '!=',
    '<': '<',
    '>': '>',
    '<=': '<=',
    '>=': '>='
};

// A common pattern is to emit binary operators
function binOpEmitter(str) {
    return function(node, frame) {
        this.compile(node.left, frame);
        this.emit(str);
        this.compile(node.right, frame);
    };
}

// Generate an array of strings
function quotedArray(arr) {
    return '[' +
        lib.map(arr, function(x) { return '"' + x + '"'; }) +
        ']';
}

var Compiler = Object.extend({
    init: function(extensions) {
        this.codebuf = [];
        this.lastId = 0;
        this.buffer = null;
        this.bufferStack = [];
        this.isChild = false;

        this.extensions = extensions || [];
    },

    fail: function (msg, lineno, colno) {
        if (lineno !== undefined) lineno += 1;
        if (colno !== undefined) colno += 1;

        throw new lib.TemplateError(msg, lineno, colno);
    },

    pushBufferId: function(id) {
        this.bufferStack.push(this.buffer);
        this.buffer = id;
        this.emit('var ' + this.buffer + ' = "";');
    },

    popBufferId: function() {
        this.buffer = this.bufferStack.pop();
    },

    emit: function(code) {
        this.codebuf.push(code);
    },

    emitLine: function(code) {
        this.emit(code + "\n");
    },

    emitLines: function() {
        lib.each(lib.toArray(arguments), function(line) {
            this.emitLine(line);
        }, this);
    },

    emitFuncBegin: function(name) {
        this.buffer = 'output';
        this.emitLine('function ' + name + '(env, context, frame, runtime, cb) {');
        this.emitLine('var lineno = null;');
        this.emitLine('var colno = null;');
        this.emitLine('var ' + this.buffer + ' = "";');
        this.emitLine('try {');
    },

    emitFuncEnd: function(noReturn) {
        if(!noReturn) {
            this.emitLine('cb(' + this.buffer +');');
        } else {
            this.emitLine('cb();');
        }

        this.emitLine('} catch (e) {');
        this.emitLine('  runtime.handleError(e, lineno, colno);');
        this.emitLine('}');
        this.emitLine('}');
        this.buffer = null;
    },

    tmpid: function() {
        this.lastId++;
        return 't_' + this.lastId;
    },

    _bufferAppend: function(func) {
        this.emit(this.buffer + ' += runtime.suppressValue(');
        func.call(this);
        this.emit(', env.autoesc);\n');
    },

    _compileChildren: function(node, frame) {
        var children = node.children;
        for(var i=0, l=children.length; i<l; i++) {
            this.compile(children[i], frame);
        }
    },

    _compileAggregate: function(node, frame, startChar, endChar) {
        this.emit(startChar);

        for(var i=0; i<node.children.length; i++) {
            if(i > 0) {
                this.emit(',');
            }

            this.compile(node.children[i], frame);
        }

        this.emit(endChar);
    },

    _compileExpression: function(node, frame) {
        // TODO: I'm not really sure if this type check is worth it or
        // not.
        this.assertType(
            node,
            nodes.Literal,
            nodes.Symbol,
            nodes.Group,
            nodes.Array,
            nodes.Dict,
            nodes.FunCall,
            nodes.Filter,
            nodes.LookupVal,
            nodes.Compare,
            nodes.InlineIf,
            nodes.And,
            nodes.Or,
            nodes.Not,
            nodes.Add,
            nodes.Sub,
            nodes.Mul,
            nodes.Div,
            nodes.FloorDiv,
            nodes.Mod,
            nodes.Pow,
            nodes.Neg,
            nodes.Pos,
            nodes.Compare
        );
        this.compile(node, frame);
    },

    assertType: function(node /*, types */) {
        var types = lib.toArray(arguments).slice(1);
        var success = false;

        for(var i=0; i<types.length; i++) {
            if(node instanceof types[i]) {
                success = true;
            }
        }

        if(!success) {
            this.fail("assertType: invalid type: " + node.typename,
                      node.lineno,
                      node.colno);
        }
    },

    compileCallExtension: function(node, frame) {
        var name = node.extName;
        var args = node.args;
        var contentArgs = node.contentArgs;
        var transformedArgs = [];

        this.emit(this.buffer + ' += runtime.suppressValue(');
        this.emit('env.getExtension("' + node.extName + '")["' + node.prop + '"](');
        this.emit('context');

        if(args || contentArgs) {
            this.emit(',');
        }

        if(args) {
            if(!(args instanceof nodes.NodeList)) {
                this.fail('compileCallExtension: arguments must be a NodeList, ' +
                          'use `parser.parseSignature`');
            }

            lib.each(args.children, function(arg, i) {
                // Tag arguments are passed normally to the call. Note
                // that keyword arguments are turned into a single js
                // object as the last argument, if they exist.
                this._compileExpression(arg, frame);

                if(i != args.children.length - 1 || contentArgs) {
                    this.emit(',');
                }
            }, this);
        }

        if(contentArgs) {
            lib.each(contentArgs, function(arg, i) {
                if(i > 0) {
                    this.emit(',');
                }

                if(arg) {
                    var id = this.tmpid();

                    this.emit('function() {');
                    this.pushBufferId(id);
                    this.compile(arg, frame);
                    this.popBufferId();
                    this.emitLine('return ' + id + ';\n' +
                                  '}');
                }
                else {
                    this.emit('null');
                }
            }, this);
        }

        this.emit(')');
        this.emit(', env.autoesc);\n');
    },

    compileNodeList: function(node, frame) {
        this._compileChildren(node, frame);
    },

    compileLiteral: function(node, frame) {
        if(typeof node.value == "string") {
            var val = node.value.replace(/\\/g, '\\\\');
            val = val.replace(/"/g, '\\"');
            val = val.replace(/\n/g, "\\n");
            val = val.replace(/\r/g, "\\r");
            val = val.replace(/\t/g, "\\t");
            this.emit('"' + val  + '"');
        }
        else {
            this.emit(node.value.toString());
        }
    },

    compileSymbol: function(node, frame) {
        var name = node.value;
        var v;

        if((v = frame.lookup(name))) {
            this.emit(v);
        }
        else {
            this.emit('runtime.contextOrFrameLookup(' +
                      'context, frame, "' + name + '")');
        }
    },

    compileGroup: function(node, frame) {
        this._compileAggregate(node, frame, '(', ')');
    },

    compileArray: function(node, frame) {
        this._compileAggregate(node, frame, '[', ']');
    },

    compileDict: function(node, frame) {
        this._compileAggregate(node, frame, '{', '}');
    },

    compilePair: function(node, frame) {
        var key = node.key;
        var val = node.value;

        if(key instanceof nodes.Symbol) {
            key = new nodes.Literal(key.lineno, key.colno, key.value);
        }
        else if(!(key instanceof nodes.Literal &&
                  typeof key.value == "string")) {
            this.fail("compilePair: Dict keys must be strings or names",
                      key.lineno,
                      key.colno);
        }

        this.compile(key, frame);
        this.emit(': ');
        this._compileExpression(val, frame);
    },

    compileInlineIf: function(node, frame) {
        this.emit('(');
        this.compile(node.cond, frame);
        this.emit('?');
        this.compile(node.body, frame);
        this.emit(':');
        if(node.else_ !== null)
            this.compile(node.else_, frame);
        else
            this.emit('""');
        this.emit(')');
    },

    compileOr: binOpEmitter(' || '),
    compileAnd: binOpEmitter(' && '),
    compileAdd: binOpEmitter(' + '),
    compileSub: binOpEmitter(' - '),
    compileMul: binOpEmitter(' * '),
    compileDiv: binOpEmitter(' / '),
    compileMod: binOpEmitter(' % '),

    compileNot: function(node, frame) {
        this.emit('!');
        this.compile(node.target, frame);
    },

    compileFloorDiv: function(node, frame) {
        this.emit('Math.floor(');
        this.compile(node.left, frame);
        this.emit(' / ');
        this.compile(node.right, frame);
        this.emit(')');
    },

    compilePow: function(node, frame) {
        this.emit('Math.pow(');
        this.compile(node.left, frame);
        this.emit(', ');
        this.compile(node.right, frame);
        this.emit(')');
    },

    compileNeg: function(node, frame) {
        this.emit('-');
        this.compile(node.target, frame);
    },

    compilePos: function(node, frame) {
        this.emit('+');
        this.compile(node.target, frame);
    },

    compileCompare: function(node, frame) {
        this.compile(node.expr, frame);

        for(var i=0; i<node.ops.length; i++) {
            var n = node.ops[i];
            this.emit(' ' + compareOps[n.type] + ' ');
            this.compile(n.expr, frame);
        }
    },

    compileLookupVal: function(node, frame) {
        this.emit('runtime.memberLookup((');
        this._compileExpression(node.target, frame);
        this.emit('),');
        this._compileExpression(node.val, frame);
        this.emit(', env.autoesc)');
    },

    _getNodeName: function(node) {
        switch (node.typename) {
            case 'Symbol':
                return node.value;
            case 'FunCall':
                return 'the return value of (' + this._getNodeName(node.name) + ')';
            case 'LookupVal':
                return this._getNodeName(node.target) + '["' +
                       this._getNodeName(node.val) + '"]';
            case 'Literal':
                return node.value.toString().substr(0, 10);
            default:
                return '--expression--';
        }
    },

    compileFunCall: function(node, frame) {
        // Keep track of line/col info at runtime by settings
        // variables within an expression. An expression in javascript
        // like (x, y, z) returns the last value, and x and y can be
        // anything
        this.emit('(lineno = ' + node.lineno +
                  ', colno = ' + node.colno + ', ');

        this.emit('runtime.callWrap(');
        // Compile it as normal.
        this._compileExpression(node.name, frame);

        // Output the name of what we're calling so we can get friendly errors
        // if the lookup fails.
        this.emit(', "' + this._getNodeName(node.name).replace(/"/g, '\\"') + '", ');

        this._compileAggregate(node.args, frame, '[', '])');

        this.emit(')');
    },

    compileFilter: function(node, frame) {
        var name = node.name;
        this.assertType(name, nodes.Symbol);

        this.emit('env.getFilter("' + name.value + '")');
        this._compileAggregate(node.args, frame, '(', ')');
    },

    compileKeywordArgs: function(node, frame) {
        var names = [];

        lib.each(node.children, function(pair) {
            names.push(pair.key.value);
        });

        this.emit('runtime.makeKeywordArgs(');
        this.compileDict(node, frame);
        this.emit(')');
    },

    compileSet: function(node, frame) {
        var ids = [];

        // Lookup the variable names for each identifier and create
        // new ones if necessary
        lib.each(node.targets, function(target) {
            var name = target.value;
            var id = frame.get(name);

            if (id === null) {
                id = this.tmpid();
                frame.set(name, id);

                // Note: This relies on js allowing scope across
                // blocks, in case this is created inside an `if`
                this.emitLine('var ' + id + ';');
            }

            ids.push(id);
        }, this);

        this.emit(ids.join(' = ') + ' = ');
        this._compileExpression(node.value, frame);
        this.emitLine(';');

        lib.each(node.targets, function(target, i) {
            var id = ids[i];
            var name = target.value;

            this.emitLine('frame.set("' + name + '", ' + id + ');');

            // We are running this for every var, but it's very
            // uncommon to assign to multiple vars anyway
            this.emitLine('if(!frame.parent) {');
            this.emitLine('context.setVariable("' + name + '", ' + id + ');');
            if(name.charAt(0) != '_') {
                this.emitLine('context.addExport("' + name + '");');
            }
            this.emitLine('}');
        }, this);
    },

    compileIf: function(node, frame) {
        this.emit('if(');
        this._compileExpression(node.cond, frame);
        this.emitLine(') {');
        this.compile(node.body, frame);

        if(node.else_) {
            this.emitLine('}\nelse {');
            this.compile(node.else_, frame);
        }

        this.emitLine('}');
    },

    compileFor: function(node, frame) {
        var i = this.tmpid();
        var arr = this.tmpid();
        frame = frame.push();

        this.emitLine('frame = frame.push();');

        this.emit('var ' + arr + ' = ');
        this._compileExpression(node.arr, frame);
        this.emitLine(';');

        var loopUses = {};
        node.iterFields(function(field) {
            var lookups = field.findAll(nodes.LookupVal);

            lib.each(lookups, function(lookup) {
                if (lookup.target instanceof nodes.Symbol &&
                    lookup.target.value == 'loop' &&
                    lookup.val instanceof nodes.Literal) {
                    loopUses[lookup.val.value] = true;
                }
            });
        });

        this.emit('if(' + arr + ') {');

        if(node.name instanceof nodes.Array) {
            // key/value iteration. the user could have passed a dict
            // amd two elements to be unpacked - "for k,v in { a: b }"
            // or they could have passed an array of arrays -
            // for a,b,c in [[a,b,c],[c,d,e]] where the number of
            // elements to be unpacked is variable.
            //
            // we cant known in advance which has been passed so we
            // have to emit code that handles both cases
            this.emitLine('var ' + i + ';');

            // did they pass an array of tuples or a dict?
            this.emitLine('if (runtime.isArray(' + arr + ')) {');

            // array of tuples
            this.emitLine('for (' + i + '=0; ' + i + ' < ' + arr + '.length; '
                            + i + '++) {');

            // create one frame var for each element in the unpacking expr
            for (var u=0; u < node.name.children.length; u++) {
                var tid = this.tmpid();
                this.emitLine('var ' + tid + ' = ' + arr + '[' + i + '][' + u + ']');
                this.emitLine('frame.set("' + node.name.children[u].value
                    + '", ' + arr + '[' + i + '][' + u + ']' + ');');
                frame.set(node.name.children[u].value, tid);
            }

            if ('index' in loopUses) {
                this.emitLine('frame.set("loop.index", ' + i + ' + 1);');
            }
            if ('index0' in loopUses) {
                this.emitLine('frame.set("loop.index0", ' + i + ');');
            }
            if ('first' in loopUses) {
                this.emitLine('frame.set("loop.first", ' + i + ' === 0);');
            }

            this.compile(node.body, frame);

            this.emitLine('}'); // end for

            this.emitLine('} else {');

            // caller passed a dict
            this.emitLine(i + ' = -1;');

            var key = node.name.children[0];
            var val = node.name.children[1];
            var k = this.tmpid();
            var v = this.tmpid();

            frame.set(key.value, k);
            frame.set(val.value, v);

            this.emitLine('for(var ' + k + ' in ' + arr + ') {');
            this.emitLine(i + '++;');
            this.emitLine('var ' + v + ' = ' + arr + '[' + k + '];');
            this.emitLine('frame.set("' + key.value + '", ' + k + ');');
            this.emitLine('frame.set("' + val.value + '", ' + v + ');');
            if ('index' in loopUses) {
                this.emitLine('frame.set("loop.index", ' + i + ' + 1);');
            }
            if ('index0' in loopUses) {
                this.emitLine('frame.set("loop.index0", ' + i + ');');
            }
            if ('first' in loopUses) {
                this.emitLine('frame.set("loop.first", ' + i + ' === 0);');
            }
            this.compile(node.body, frame);

            this.emitLine('}'); // end for

            this.emitLine('}'); // end if
        }
        else {
            var v = this.tmpid();

            frame.set(node.name.value, v);

            this.emitLine('for(var ' + i + '=0; ' + i + ' < ' + arr + '.length; ' +
                          i + '++) {');
            this.emitLine('var ' + v + ' = ' + arr + '[' + i + '];');
            this.emitLine('frame.set("' + node.name.value +
                          '", ' + v + ');');
            if ('index' in loopUses) {
                this.emitLine('frame.set("loop.index", ' + i + ' + 1);');
            }
            if ('index0' in loopUses) {
                this.emitLine('frame.set("loop.index0", ' + i + ');');
            }
            if ('revindex' in loopUses) {
                this.emitLine('frame.set("loop.revindex", ' + arr + '.length - ' + i + ');');
            }
            if ('revindex0' in loopUses) {
                this.emitLine('frame.set("loop.revindex0", ' + arr + '.length - ' + i + ' - 1);');
            }
            if ('first' in loopUses) {
                this.emitLine('frame.set("loop.first", ' + i + ' === 0);');
            }
            if ('last' in loopUses) {
                this.emitLine('frame.set("loop.last", ' + i + ' === ' + arr + '.length - 1);');
            }
            if ('length' in loopUses) {
                this.emitLine('frame.set("loop.length", ' + arr + '.length);');
            }

            this.compile(node.body, frame);
            this.emitLine('}');
        }

        this.emit('}');
        this.emitLine('frame = frame.pop();');
    },

    _emitMacroBegin: function(node, frame) {
        var args = [];
        var kwargs = null;
        var funcId = 'macro_' + this.tmpid();

        // Type check the definition of the args
        lib.each(node.args.children, function(arg, i) {
            if(i === node.args.children.length - 1 &&
               arg instanceof nodes.Dict) {
                kwargs = arg;
            }
            else {
                this.assertType(arg, nodes.Symbol);
                args.push(arg);
            }
        }, this);

        var realNames = lib.map(args, function(n) { return 'l_' + n.value; });
        realNames.push('kwargs');

        // Quoted argument names
        var argNames = lib.map(args, function(n) { return '"' + n.value + '"'; });
        var kwargNames = lib.map((kwargs && kwargs.children) || [],
                                 function(n) { return '"' + n.key.value + '"'; });

        // We pass a function to makeMacro which destructures the
        // arguments so support setting positional args with keywords
        // args and passing keyword args as positional args
        // (essentially default values). See runtime.js.
        this.emitLines(
            'var ' + funcId + ' = runtime.makeMacro(',
            '[' + argNames.join(', ') + '], ',
            '[' + kwargNames.join(', ') + '], ',
            'function (' + realNames.join(', ') + ') {',
            'frame = frame.push();',
            'kwargs = kwargs || {};'
        );

        // Expose the arguments to the template. Don't need to use
        // random names because the function
        // will create a new run-time scope for us
        lib.each(args, function(arg) {
            this.emitLine('frame.set("' + arg.value + '", ' +
                          'l_' + arg.value + ');');
            frame.set(arg.value, 'l_' + arg.value);
        }, this);

        // Expose the keyword arguments
        if(kwargs) {
            lib.each(kwargs.children, function(pair) {
                var name = pair.key.value;
                this.emit('frame.set("' + name + '", ' +
                          'kwargs.hasOwnProperty("' + name + '") ? ' +
                          'kwargs["' + name + '"] : ');
                this._compileExpression(pair.value, frame);
                this.emitLine(');');
            }, this);
        }

        return funcId;
    },

    _emitMacroEnd: function() {
        this.emitLine('frame = frame.pop();');
        this.emitLine('return new runtime.SafeString(' + this.buffer + ');');
        this.emitLine('});');
    },

    compileMacro: function(node, frame) {
        frame = frame.push();
        var funcId = this._emitMacroBegin(node, frame);

        // Start a new output buffer, and set the old one back after
        // we're done
        var prevBuffer = this.buffer;
        this.buffer = 'output';
        this.emitLine('var ' + this.buffer + '= "";');

        this.compile(node.body, frame);

        this._emitMacroEnd();
        this.buffer = prevBuffer;

        // Expose the macro to the templates
        var name = node.name.value;
        frame = frame.pop();
        frame.set(name, funcId);

        if(frame.parent) {
            this.emitLine('frame.set("' + name + '", ' + funcId + ');');
        }
        else {
            if(node.name.value.charAt(0) != '_') {
                this.emitLine('context.addExport("' + name + '");');
            }
            this.emitLine('context.setVariable("' + name + '", ' + funcId + ');');
        }
    },

    compileImport: function(node, frame) {
        var id = this.tmpid();
        var target = node.target.value;

        this.emit('var ' + id + ' = env.getTemplate(');
        this._compileExpression(node.template, frame);
        this.emitLine(').getExported();');
        frame.set(target, id);

        if(frame.parent) {
            this.emitLine('frame.set("' + target + '", ' + id + ');');
        }
        else {
            this.emitLine('context.setVariable("' + target + '", ' + id + ');');
        }
    },

    compileFromImport: function(node, frame) {
        this.emit('var imported = env.getTemplate(');
        this.compile(node.template, frame);
        this.emitLine(').getExported();');

        lib.each(node.names.children, function(nameNode) {
            var name;
            var alias;
            var id = this.tmpid();

            if(nameNode instanceof nodes.Pair) {
                name = nameNode.key.value;
                alias = nameNode.value.value;
            }
            else {
                name = nameNode.value;
                alias = name;
            }

            this.emitLine('if(imported.hasOwnProperty("' + name + '")) {');
            this.emitLine('var ' + id + ' = imported.' + name + ';');
            this.emitLine('} else {');
            this.emitLine('throw new Error("cannot import \'' + name + '\'")');
            this.emitLine('}');

            frame.set(alias, id);

            if(frame.parent) {
                this.emitLine('frame.set("' + alias + '", ' + id + ');');
            }
            else {
                this.emitLine('context.setVariable("' + alias + '", ' + id + ');');
            }
        }, this);
    },

    compileBlock: function(node, frame) {
        if(!this.isChild) {
            this.emitLine(this.buffer + ' += context.getBlock("' +
                          node.name.value + '")(env, context, frame, runtime);');
        }
    },

    compileExtends: function(node, frame) {
        if(this.isChild) {
            this.fail('compileExtends: cannot extend multiple times',
                      node.template.lineno,
                      node.template.colno);
        }

        var k = this.tmpid();

        this.emit('env.getTemplate(');
        this._compileExpression(node.template, frame);
        this.emitLine(', true, continue_'+ k +');');

        this.emitLine('function continue_' + k + '(parentTemplate){');

        this.emitLine('for(var ' + k + ' in parentTemplate.blocks) {');
        this.emitLine('context.addBlock(' + k +
                      ', parentTemplate.blocks[' + k + ']);');
        this.emitLine('}');

        this.isChild = true;
    },

    compileInclude: function(node, frame) {
        this.emit('var includeTemplate = env.getTemplate(');
        this._compileExpression(node.template, frame);
        this.emitLine(');');
        this.emitLine(this.buffer +
                      ' += includeTemplate.render(' +
                      'context.getVariables(), frame.push());');
    },

    compileTemplateData: function(node, frame) {
        this.compileLiteral(node, frame);
    },

    compileOutput: function(node, frame) {
        var children = node.children;
        for(var i=0, l=children.length; i<l; i++) {
            // TemplateData is a special case because it is never
            // autoescaped, so simply output it for optimization
            if(children[i] instanceof nodes.TemplateData) {
                if(children[i].value) {
                    this.emit(this.buffer + ' += ');
                    this.compileLiteral(children[i], frame);
                    this.emitLine(';');
                }
            }
            else {
                this.emit(this.buffer + ' += runtime.suppressValue(');
                this.compile(children[i], frame);
                this.emit(', env.autoesc);\n');
            }
        }
    },

    compileRoot: function(node, frame) {
        if(frame) {
            this.fail("compileRoot: root node can't have frame");
        }

        frame = new Frame();

        this.emitFuncBegin('root');
        this._compileChildren(node, frame);
        if(this.isChild) {
            this.emitLine('return ' +
                          'parentTemplate.rootRenderFunc(env, context, frame, runtime);');
            this.emitLine('}'); // close continue_<id>
        }
        this.emitFuncEnd(this.isChild);

        // When compiling the blocks, they should all act as top-level code
        this.isChild = false;

        var blocks = node.findAll(nodes.Block);
        for(var i=0; i<blocks.length; i++) {
            var block = blocks[i];
            var name = block.name.value;

            this.emitFuncBegin('b_' + name);
            this.emitLine('var l_super = runtime.markSafe(' +
                          'context.getSuper(env, ' +
                          '"' + name + '", ' +
                          'b_' + name + ', ' +
                          'frame, ' +
                          'runtime));');

            var tmpFrame = new Frame();
            tmpFrame.set('super', 'l_super');
            this.compile(block.body, tmpFrame);
            this.emitFuncEnd();
        }

        this.emitLine('return {');
        for(var i=0; i<blocks.length; i++) {
            var block = blocks[i];
            var name = 'b_' + block.name.value;
            this.emitLine(name + ': ' + name + ',');
        }
        this.emitLine('root: root\n};');
    },

    compile: function (node, frame) {
        var _compile = this["compile" + node.typename];
        if(_compile) {
            _compile.call(this, node, frame);
        }
        else {
            this.fail("compile: Cannot compile node: " + node.typename,
                      node.lineno,
                      node.colno);
        }
    },

    getCode: function() {
        return this.codebuf.join('');
    }
});
<<<<<<< HEAD

// var fs = require("fs");
//var src = '{{ foo({a:1}) }} {% block content %}foo{% endblock %}';
// var c = new Compiler();
// var src = '{% extends "b.html" %}{% block block1 %}{% block nested %}BAR{% endblock %}{% endblock %}';
//var extensions = [new testExtension()];

// var ns = parser.parse(src);
// nodes.printNodes(ns);
// c.compile(ns);

// var tmpl = c.getCode();
// console.log(tmpl);
=======
//
//var fs = require("fs");
//var c = new Compiler();
////var src = '{{ foo({a:1}) }}';
//var src = '{% extends "base.html" %}' +
//     '{% block block1 %}{{ super() }}BAR{% block block2 %}FOO{% endblock %}{% endblock %}';
//
//var ns = parser.parse(src);
//nodes.printNodes(ns);
//c.compile(ns);
//
//var tmpl = c.getCode();
//
//console.log(tmpl);
>>>>>>> 713319e7

module.exports = {
    compile: function(src, extensions, name) {
        var c = new Compiler(extensions);

        // Run the extension preprocessors against the source.
        if (extensions && extensions.length) {
            for (var i = 0; i < extensions.length; i++) {
                if ('preprocess' in extensions[i]) {
                    src = extensions[i].preprocess(src, name);
                }
            }
        }

        c.compile(parser.parse(src, extensions));
        return c.getCode();
    },

    Compiler: Compiler
};<|MERGE_RESOLUTION|>--- conflicted
+++ resolved
@@ -898,7 +898,6 @@
         return this.codebuf.join('');
     }
 });
-<<<<<<< HEAD
 
 // var fs = require("fs");
 //var src = '{{ foo({a:1}) }} {% block content %}foo{% endblock %}';
@@ -912,22 +911,6 @@
 
 // var tmpl = c.getCode();
 // console.log(tmpl);
-=======
-//
-//var fs = require("fs");
-//var c = new Compiler();
-////var src = '{{ foo({a:1}) }}';
-//var src = '{% extends "base.html" %}' +
-//     '{% block block1 %}{{ super() }}BAR{% block block2 %}FOO{% endblock %}{% endblock %}';
-//
-//var ns = parser.parse(src);
-//nodes.printNodes(ns);
-//c.compile(ns);
-//
-//var tmpl = c.getCode();
-//
-//console.log(tmpl);
->>>>>>> 713319e7
 
 module.exports = {
     compile: function(src, extensions, name) {
