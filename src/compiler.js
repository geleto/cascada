
var lib = require('./lib');
var parser = require('./parser');
var nodes = require('./nodes');
var Object = require('./object');
var Frame = require('./runtime').Frame;

// These are all the same for now, but shouldn't be passed straight
// through
var compareOps = {
    '==': '==',
    '!=': '!=',
    '<': '<',
    '>': '>',
    '<=': '<=',
    '>=': '>='
};

// A common pattern is to emit binary operators
function binOpEmitter(str) {
    return function(node, frame) {
        this.compile(node.left, frame);
        this.emit(str);
        this.compile(node.right, frame);
    };
}

// Generate an array of strings
function quotedArray(arr) {
    return '[' +
        lib.map(arr, function(x) { return '"' + x + '"'; }) +
        ']';
}

var Compiler = Object.extend({
    init: function(extensions) {
        this.codebuf = [];
        this.lastId = 0;
        this.buffer = null;
        this.bufferStack = [];
        this.isChild = false;

        this.extensions = extensions || [];
    },

    fail: function (msg, lineno, colno) {
        if (lineno !== undefined) lineno += 1;
        if (colno !== undefined) colno += 1;

        throw new lib.TemplateError(msg, lineno, colno);
    },

    pushBufferId: function(id) {
        this.bufferStack.push(this.buffer);
        this.buffer = id;
        this.emit('var ' + this.buffer + ' = "";');
    },

    popBufferId: function() {
        this.buffer = this.bufferStack.pop();
    },

    emit: function(code) {
        this.codebuf.push(code);
    },

    emitLine: function(code) {
        this.emit(code + "\n");
    },

    emitLines: function() {
        lib.each(lib.toArray(arguments), function(line) {
            this.emitLine(line);
        }, this);
    },

    emitFuncBegin: function(name) {
        this.buffer = 'output';
        this.emitLine('function ' + name + '(env, context, frame, runtime) {');
        this.emitLine('var lineno = null;');
        this.emitLine('var colno = null;');
        this.emitLine('var ' + this.buffer + ' = "";');
        this.emitLine('try {');
    },

    emitFuncEnd: function(noReturn) {
        if(!noReturn) {
            this.emitLine('return ' + this.buffer + ';');
        }

        this.emitLine('} catch (e) {');
        this.emitLine('  runtime.handleError(e, lineno, colno);');
        this.emitLine('}');
        this.emitLine('}');
        this.buffer = null;
    },

    tmpid: function() {
        this.lastId++;
        return 't_' + this.lastId;
    },

    _bufferAppend: function(func) {
        this.emit(this.buffer + ' += runtime.suppressValue(');
        func.call(this);
        this.emit(');\n');
    },

    _compileChildren: function(node, frame) {
        lib.each(node.children, function(n) {
            this.compile(n, frame);
        }, this);
    },

    _compileAggregate: function(node, frame, startChar, endChar) {
        this.emit(startChar);

        for(var i=0; i<node.children.length; i++) {
            if(i > 0) {
                this.emit(',');
            }

            this.compile(node.children[i], frame);
        }

        this.emit(endChar);
    },

    _compileExpression: function(node, frame) {
        // TODO: I'm not really sure if this type check is worth it or
        // not.
        this.assertType(
            node,
            nodes.Literal,
            nodes.Symbol,
            nodes.Group,
            nodes.Array,
            nodes.Dict,
            nodes.FunCall,
            nodes.Filter,
            nodes.LookupVal,
            nodes.Compare,
            nodes.InlineIf,
            nodes.And,
            nodes.Or,
            nodes.Not,
            nodes.Add,
            nodes.Sub,
            nodes.Mul,
            nodes.Div,
            nodes.FloorDiv,
            nodes.Mod,
            nodes.Pow,
            nodes.Neg,
            nodes.Pos,
            nodes.Compare
        );
        this.compile(node, frame);
    },

    assertType: function(node /*, types */) {
        var types = lib.toArray(arguments).slice(1);
        var success = false;

        for(var i=0; i<types.length; i++) {
            if(node instanceof types[i]) {
                success = true;
            }
        }

        if(!success) {
            this.fail("assertType: invalid type: " + node.typename,
                      node.lineno,
                      node.colno);
        }
    },

    compileCallExtension: function(node, frame) {
        var name = node.extName;
        var args = node.args;
        var contentArgs = node.contentArgs;
        var transformedArgs = [];

        this._bufferAppend(function() {
            this.emit('env.getExtension("' + node.extName + '")["' + node.prop + '"](');
            this.emit('context');

            if(args || contentArgs) {
                this.emit(',');
            }

            if(args) {
                if(!(args instanceof nodes.NodeList)) {
                    this.fail('compileCallExtension: arguments must be a NodeList, ' +
                              'use `parser.parseSignature`');
                }

                lib.each(args.children, function(arg, i) {
                    // Tag arguments are passed normally to the call. Note
                    // that keyword arguments are turned into a single js
                    // object as the last argument, if they exist.
                    this._compileExpression(arg, frame);

                    if(i != args.children.length || contentArgs) {
                        this.emit(',');
                    }
                }, this);
            }

            if(contentArgs) {
                lib.each(contentArgs, function(arg, i) {
                    if(i > 0) {
                        this.emit(',');
                    }

                    if(arg) {
                        var id = this.tmpid();

                        this.emit('function() {');
                        this.pushBufferId(id);
                        this.compile(arg, frame);
                        this.popBufferId();
                        this.emitLine('return ' + id + ';\n' +
                                      '}');
                    }
                    else {
                        this.emit('null');
                    }
                }, this);
            }

            this.emit(')');
        });
    },

    compileNodeList: function(node, frame) {
        this._compileChildren(node, frame);
    },

    compileLiteral: function(node, frame) {
        if(typeof node.value == "string") {
            var val = node.value.replace(/\\/g, '\\\\');
            val = val.replace(/"/g, '\\"');
            val = val.replace(/\n/g, "\\n");
            val = val.replace(/\r/g, "\\r");
            val = val.replace(/\t/g, "\\t");
            this.emit('"' + val  + '"');
        }
        else {
            this.emit(node.value.toString());
        }
    },

    compileSymbol: function(node, frame) {
        var name = node.value;
        var v;

        if((v = frame.lookup(name))) {
            this.emit(v);
        }
        else {
<<<<<<< HEAD
            this.emit('runtime.contextOrFrameLookup(' +
                      'context, frame, "' + name + '")');
=======
            this.emit('runtime.suppressValue(' +
                        'runtime.contextOrFrameLookup(' +
                            'context, frame, "' + name + '"), env.autoesc)');
>>>>>>> e98acf63
        }
    },

    compileGroup: function(node, frame) {
        this._compileAggregate(node, frame, '(', ')');
    },

    compileArray: function(node, frame) {
        this._compileAggregate(node, frame, '[', ']');
    },

    compileDict: function(node, frame) {
        this._compileAggregate(node, frame, '{', '}');
    },

    compilePair: function(node, frame) {
        var key = node.key;
        var val = node.value;

        if(key instanceof nodes.Symbol) {
            key = new nodes.Literal(key.lineno, key.colno, key.value);
        }
        else if(!(key instanceof nodes.Literal &&
                  typeof key.value == "string")) {
            this.fail("compilePair: Dict keys must be strings or names",
                      key.lineno,
                      key.colno);
        }

        this.compile(key, frame);
        this.emit(': ');
        this._compileExpression(val, frame);
    },

    compileInlineIf: function(node, frame) {
        this.emit('(');
        this.compile(node.cond, frame);
        this.emit('?');
        this.compile(node.body, frame);
        this.emit(':');
        if(node.else_ !== null)
            this.compile(node.else_, frame);
        else
            this.emit('""');
        this.emit(')');
    },

    compileOr: binOpEmitter(' || '),
    compileAnd: binOpEmitter(' && '),
    compileAdd: binOpEmitter(' + '),
    compileSub: binOpEmitter(' - '),
    compileMul: binOpEmitter(' * '),
    compileDiv: binOpEmitter(' / '),
    compileMod: binOpEmitter(' % '),

    compileNot: function(node, frame) {
        this.emit('!');
        this.compile(node.target, frame);
    },

    compileFloorDiv: function(node, frame) {
        this.emit('Math.floor(');
        this.compile(node.left, frame);
        this.emit(' / ');
        this.compile(node.right, frame);
        this.emit(')');
    },

    compilePow: function(node, frame) {
        this.emit('Math.pow(');
        this.compile(node.left, frame);
        this.emit(', ');
        this.compile(node.right, frame);
        this.emit(')');
    },

    compileNeg: function(node, frame) {
        this.emit('-');
        this.compile(node.target, frame);
    },

    compilePos: function(node, frame) {
        this.emit('+');
        this.compile(node.target, frame);
    },

    compileCompare: function(node, frame) {
        this.compile(node.expr, frame);

        for(var i=0; i<node.ops.length; i++) {
            var n = node.ops[i];
            this.emit(' ' + compareOps[n.type] + ' ');
            this.compile(n.expr, frame);
        }
    },

    compileLookupVal: function(node, frame) {
        this.emit('runtime.suppressLookupValue((');
        this._compileExpression(node.target, frame);
        this.emit('),');
        this._compileExpression(node.val, frame);
<<<<<<< HEAD
        this.emit(')');
    },

    _getNodeName: function(node) {
        switch (node.typename) {
            case 'Symbol':
                return node.value;
            case 'FunCall':
                return 'the return value of (' + this._getNodeName(node.name) + ')';
            case 'LookupVal':
                return this._getNodeName(node.target) + '["' +
                       this._getNodeName(node.val) + '"]';
            case 'Literal':
                return node.value.toString().substr(0, 10);
            default:
                return '--expression--';
        }
=======
        this.emit('], env.autoesc)');
>>>>>>> e98acf63
    },

    compileFunCall: function(node, frame) {
        // Keep track of line/col info at runtime by settings
        // variables within an expression. An expression in javascript
        // like (x, y, z) returns the last value, and x and y can be
        // anything
        this.emit('(lineno = ' + node.lineno +
                  ', colno = ' + node.colno + ', ');

        this.emit('runtime.callWrap(');
        // Compile it as normal.
        this._compileExpression(node.name, frame);

        // Output the name of what we're calling so we can get friendly errors
        // if the lookup fails.
        this.emit(', "' + this._getNodeName(node.name).replace(/"/g, '\\"') + '", ');

        this._compileAggregate(node.args, frame, '[', '])');

        this.emit(')');
    },

    compileFilter: function(node, frame) {
        var name = node.name;
        this.assertType(name, nodes.Symbol);

        this.emit('env.getFilter("' + name.value + '")');
        this._compileAggregate(node.args, frame, '(', ')');
    },

    compileKeywordArgs: function(node, frame) {
        var names = [];

        lib.each(node.children, function(pair) {
            names.push(pair.key.value);
        });

        this.emit('runtime.makeKeywordArgs(');
        this.compileDict(node, frame);
        this.emit(')');
    },

    compileSet: function(node, frame) {
        var id = this.tmpid();

        this.emit('var ' + id + ' = ');
        this._compileExpression(node.value, frame);
        this.emitLine(';');

        for(var i=0; i<node.targets.length; i++) {
            var name = node.targets[i].value;
            frame.set(name, id);

            this.emitLine('frame.set("' + name + '", ' + id + ');');

            this.emitLine('if(!frame.parent) {');
            this.emitLine('context.setVariable("' + name + '", ' + id + ');');
            if(name.charAt(0) != '_') {
                this.emitLine('context.addExport("' + name + '");');
            }
            this.emitLine('}');
        }
    },

    compileIf: function(node, frame) {
        this.emit('if(');
        this._compileExpression(node.cond, frame);
        this.emitLine(') {');
        this.compile(node.body, frame);

        if(node.else_) {
            this.emitLine('}\nelse {');
            this.compile(node.else_, frame);
        }

        this.emitLine('}');
    },

    compileFor: function(node, frame) {
        var i = this.tmpid();
        var arr = this.tmpid();
        frame = frame.push();

        this.emitLine('frame = frame.push();');

        this.emit('var ' + arr + ' = ');
        this._compileExpression(node.arr, frame);
        this.emitLine(';');

        var loopUses = {};
        node.iterFields(function(field) {
            var lookups = field.findAll(nodes.LookupVal);

            lib.each(lookups, function(lookup) {
                if (lookup.target instanceof nodes.Symbol &&
                    lookup.target.value == 'loop' &&
                    lookup.val instanceof nodes.Literal) {
                    loopUses[lookup.val.value] = true;
                }
            });
        });

        if(node.name instanceof nodes.Array) {
            // key/value iteration. the user could have passed a dict
            // amd two elements to be unpacked - "for k,v in { a: b }"
            // or they could have passed an array of arrays -
            // for a,b,c in [[a,b,c],[c,d,e]] where the number of
            // elements to be unpacked is variable.
            //
            // we cant known in advance which has been passed so we
            // have to emit code that handles both cases
            this.emitLine('var ' + i + ';');

            // did they pass an array of tuples or a dict?
            this.emitLine('if (runtime.isArray(' + arr + ')) {');

            // array of tuples
            this.emitLine('for (' + i + '=0; ' + i + ' < ' + arr + '.length; '
                            + i + '++) {');

            // create one frame var for each element in the unpacking expr
            for (var u=0; u < node.name.children.length; u++) {
                var tid = this.tmpid();
                this.emitLine('var ' + tid + ' = ' + arr + '[' + i + '][' + u + ']');
                this.emitLine('frame.set("' + node.name.children[u].value
                    + '", ' + arr + '[' + i + '][' + u + ']' + ');');
                frame.set(node.name.children[u].value, tid);
            }

            if ('index' in loopUses) {
                this.emitLine('frame.set("loop.index", ' + i + ' + 1);');
            }
            if ('index0' in loopUses) {
                this.emitLine('frame.set("loop.index0", ' + i + ');');
            }
            if ('first' in loopUses) {
                this.emitLine('frame.set("loop.first", ' + i + ' === 0);');
            }

            this.compile(node.body, frame);

            this.emitLine('}'); // end for

            this.emitLine('} else {');

            // caller passed a dict
            this.emitLine(i + ' = -1;');

            var key = node.name.children[0];
            var val = node.name.children[1];
            var k = this.tmpid();
            var v = this.tmpid();

            frame.set(key.value, k);
            frame.set(val.value, v);

            this.emitLine('for(var ' + k + ' in ' + arr + ') {');
            this.emitLine(i + '++;');
            this.emitLine('var ' + v + ' = ' + arr + '[' + k + '];');
            this.emitLine('frame.set("' + key.value + '", ' + k + ');');
            this.emitLine('frame.set("' + val.value + '", ' + v + ');');
            if ('index' in loopUses) {
                this.emitLine('frame.set("loop.index", ' + i + ' + 1);');
            }
            if ('index0' in loopUses) {
                this.emitLine('frame.set("loop.index0", ' + i + ');');
            }
            if ('first' in loopUses) {
                this.emitLine('frame.set("loop.first", ' + i + ' === 0);');
            }
            this.compile(node.body, frame);

            this.emitLine('}'); // end for

            this.emitLine('}'); // end if
        }
        else {
            var v = this.tmpid();

            frame.set(node.name.value, v);

            this.emitLine('for(var ' + i + '=0; ' + i + ' < ' + arr + '.length; ' +
                          i + '++) {');
            this.emitLine('var ' + v + ' = ' + arr + '[' + i + '];');
            this.emitLine('frame.set("' + node.name.value +
                          '", ' + v + ');');
            if ('index' in loopUses) {
                this.emitLine('frame.set("loop.index", ' + i + ' + 1);');
            }
            if ('index0' in loopUses) {
                this.emitLine('frame.set("loop.index0", ' + i + ');');
            }
            if ('revindex' in loopUses) {
                this.emitLine('frame.set("loop.revindex", ' + arr + '.length - ' + i + ');');
            }
            if ('revindex0' in loopUses) {
                this.emitLine('frame.set("loop.revindex0", ' + arr + '.length - ' + i + ' - 1);');
            }
            if ('first' in loopUses) {
                this.emitLine('frame.set("loop.first", ' + i + ' === 0);');
            }
            if ('last' in loopUses) {
                this.emitLine('frame.set("loop.last", ' + i + ' === ' + arr + '.length - 1);');
            }
            if ('length' in loopUses) {
                this.emitLine('frame.set("loop.length", ' + arr + '.length);');
            }

            this.compile(node.body, frame);
            this.emitLine('}');
        }


        this.emitLine('frame = frame.pop();');
    },

    _emitMacroBegin: function(node, frame) {
        var args = [];
        var kwargs = null;
        var funcId = 'macro_' + this.tmpid();

        // Type check the definition of the args
        lib.each(node.args.children, function(arg, i) {
            if(i === node.args.children.length - 1 &&
               arg instanceof nodes.Dict) {
                kwargs = arg;
            }
            else {
                this.assertType(arg, nodes.Symbol);
                args.push(arg);
            }
        }, this);

        var realNames = lib.map(args, function(n) { return 'l_' + n.value; });
        realNames.push('kwargs');

        // Quoted argument names
        var argNames = lib.map(args, function(n) { return '"' + n.value + '"'; });
        var kwargNames = lib.map((kwargs && kwargs.children) || [],
                                 function(n) { return '"' + n.key.value + '"'; });

        // We pass a function to makeMacro which destructures the
        // arguments so support setting positional args with keywords
        // args and passing keyword args as positional args
        // (essentially default values). See runtime.js.
        this.emitLines(
            'var ' + funcId + ' = runtime.makeMacro(',
            '[' + argNames.join(', ') + '], ',
            '[' + kwargNames.join(', ') + '], ',
            'function (' + realNames.join(', ') + ') {',
            'frame = frame.push();',
            'kwargs = kwargs || {};'
        );

        // Expose the arguments to the template. Don't need to use
        // random names because the function
        // will create a new run-time scope for us
        lib.each(args, function(arg) {
            this.emitLine('frame.set("' + arg.value + '", ' +
                          'l_' + arg.value + ');');
            frame.set(arg.value, 'l_' + arg.value);
        }, this);

        // Expose the keyword arguments
        if(kwargs) {
            lib.each(kwargs.children, function(pair) {
                var name = pair.key.value;
                this.emit('frame.set("' + name + '", ' +
                          'kwargs.hasOwnProperty("' + name + '") ? ' +
                          'kwargs["' + name + '"] : ');
                this._compileExpression(pair.value, frame);
                this.emitLine(');');
            }, this);
        }

        return funcId;
    },

    _emitMacroEnd: function() {
        this.emitLine('frame = frame.pop();');
        this.emitLine('return ' + this.buffer + ';');
        this.emitLine('});');
    },

    compileMacro: function(node, frame) {
        frame = frame.push();
        var funcId = this._emitMacroBegin(node, frame);

        // Start a new output buffer, and set the old one back after
        // we're done
        var prevBuffer = this.buffer;
        this.buffer = 'output';
        this.emitLine('var ' + this.buffer + '= "";');

        this.compile(node.body, frame);

        this._emitMacroEnd();
        this.buffer = prevBuffer;

        // Expose the macro to the templates
        var name = node.name.value;
        frame = frame.pop();
        frame.set(name, funcId);

        if(frame.parent) {
            this.emitLine('frame.set("' + name + '", ' + funcId + ');');
        }
        else {
            if(node.name.value.charAt(0) != '_') {
                this.emitLine('context.addExport("' + name + '");');
            }
            this.emitLine('context.setVariable("' + name + '", ' + funcId + ');');
        }
    },

    compileImport: function(node, frame) {
        var id = this.tmpid();
        var target = node.target.value;

        this.emit('var ' + id + ' = env.getTemplate(');
        this._compileExpression(node.template, frame);
        this.emitLine(').getExported();');
        frame.set(target, id);

        if(frame.parent) {
            this.emitLine('frame.set("' + target + '", ' + id + ');');
        }
        else {
            this.emitLine('context.setVariable("' + target + '", ' + id + ');');
        }
    },

    compileFromImport: function(node, frame) {
        this.emit('var imported = env.getTemplate(');
        this.compile(node.template, frame);
        this.emitLine(').getExported();');

        lib.each(node.names.children, function(nameNode) {
            var name;
            var alias;
            var id = this.tmpid();

            if(nameNode instanceof nodes.Pair) {
                name = nameNode.key.value;
                alias = nameNode.value.value;
            }
            else {
                name = nameNode.value;
                alias = name;
            }

            this.emitLine('if(imported.hasOwnProperty("' + name + '")) {');
            this.emitLine('var ' + id + ' = imported.' + name + ';');
            this.emitLine('} else {');
            this.emitLine('throw new Error("cannot import \'' + name + '\'")');
            this.emitLine('}');

            frame.set(alias, id);

            if(frame.parent) {
                this.emitLine('frame.set("' + alias + '", ' + id + ');');
            }
            else {
                this.emitLine('context.setVariable("' + alias + '", ' + id + ');');
            }
        }, this);
    },

    compileBlock: function(node, frame) {
        if(!this.isChild) {
            this.emitLine(this.buffer + ' += context.getBlock("' +
                          node.name.value + '")(env, context, frame, runtime);');
        }
    },

    compileExtends: function(node, frame) {
        if(this.isChild) {
            this.fail('compileExtends: cannot extend multiple times',
                      node.template.lineno,
                      node.template.colno);
        }

        this.emit('var parentTemplate = env.getTemplate(');
        this._compileExpression(node.template, frame);
        this.emitLine(', true);');

        var k = this.tmpid();

        this.emitLine('for(var ' + k + ' in parentTemplate.blocks) {');
        this.emitLine('context.addBlock(' + k +
                      ', parentTemplate.blocks[' + k + ']);');
        this.emitLine('}');

        this.isChild = true;
    },

    compileInclude: function(node, frame) {
        this.emit('var includeTemplate = env.getTemplate(');
        this._compileExpression(node.template, frame);
        this.emitLine(');');
        this.emitLine(this.buffer +
                      ' += includeTemplate.render(' +
                      'context.getVariables(), frame.push());');
    },

    compileTemplateData: function(node, frame) {
        this.compileLiteral(node, frame);
    },

    compileOutput: function(node, frame) {
        if (node.children.length == 1 &&
            node.children[0].typename == 'TemplateData') {
            var val = node.children[0].value;
            if (val !== undefined && val !== null) {
                this.emit(this.buffer + ' += ');
                this.compileLiteral(node.children[0], frame);
                this.emit(';\n');
                return;
            }
        }

        var _this = this;
        this._bufferAppend(function() {
            _this._compileChildren(node, frame);
        });
    },

    compileRoot: function(node, frame) {
        if(frame) {
            this.fail("compileRoot: root node can't have frame");
        }

        frame = new Frame();

        this.emitFuncBegin('root');
        this._compileChildren(node, frame);
        if(this.isChild) {
            this.emitLine('return ' +
                          'parentTemplate.rootRenderFunc(env, context, frame, runtime);');
        }
        this.emitFuncEnd(this.isChild);

        var blocks = node.findAll(nodes.Block);
        for(var i=0; i<blocks.length; i++) {
            var block = blocks[i];
            var name = block.name.value;

            this.emitFuncBegin('b_' + name);
            this.emitLine('var l_super = context.getSuper(env, ' +
                          '"' + name + '", ' +
                          'b_' + name + ', ' +
                          'frame, ' +
                          'runtime);');

            var tmpFrame = new Frame();
            tmpFrame.set('super', 'l_super');
            this.compile(block.body, tmpFrame);
            this.emitFuncEnd();
        }

        this.emitLine('return {');
        for(var i=0; i<blocks.length; i++) {
            var block = blocks[i];
            var name = 'b_' + block.name.value;
            this.emitLine(name + ': ' + name + ',');
        }
        this.emitLine('root: root\n};');
    },

    compile: function (node, frame) {
        var _compile = this["compile" + node.typename];
        if(_compile) {
            _compile.call(this, node, frame);
        }
        else {
            this.fail("compile: Cannot compile node: " + node.typename,
                      node.lineno,
                      node.colno);
        }
    },

    getCode: function() {
        return this.codebuf.join('');
    }
});

// var fs = require("fs");
//var src = '{{ foo({a:1}) }} {% block content %}foo{% endblock %}';
// var c = new Compiler();
// var src = '{% test %}hello{% endtest %}';

// function testExtension() {
//     this.tags = ['test'];
//     this._name = 'testExtension';

//     this.parse = function(parser, nodes) {
//         var begun = parser.peekToken();
//         parser.advanceAfterBlockEnd();

//         //var tag = new nodes.CustomTag(begun.lineno, begun.colno, "test");

//         var content = parser.parseUntilBlocks("endtest");
//         var tag = new nodes.CallExtension(this, 'run', [content]);

//         parser.advanceAfterBlockEnd();

//         return tag;
//     };

//     this.run = function(content) {
//         return 'poop';
//     };
// }
// var extensions = [new testExtension()];

// var ns = parser.parse(src, extensions);
// nodes.printNodes(ns);
// c.compile(ns);

// var tmpl = c.getCode();

// console.log(tmpl);

module.exports = {
    compile: function(src, extensions, name) {
        var c = new Compiler(extensions);

        // Run the extension preprocessors against the source.
        if (extensions && extensions.length) {
            for (var i = 0; i < extensions.length; i++) {
                if ('preprocess' in extensions[i]) {
                    src = extensions[i].preprocess(src, name);
                }
            }
        }

        c.compile(parser.parse(src, extensions));
        return c.getCode();
    },

    Compiler: Compiler
};<|MERGE_RESOLUTION|>--- conflicted
+++ resolved
@@ -259,14 +259,8 @@
             this.emit(v);
         }
         else {
-<<<<<<< HEAD
             this.emit('runtime.contextOrFrameLookup(' +
-                      'context, frame, "' + name + '")');
-=======
-            this.emit('runtime.suppressValue(' +
-                        'runtime.contextOrFrameLookup(' +
-                            'context, frame, "' + name + '"), env.autoesc)');
->>>>>>> e98acf63
+                      'context, frame, "' + name + '", env.autoesc)');
         }
     },
 
@@ -368,8 +362,7 @@
         this._compileExpression(node.target, frame);
         this.emit('),');
         this._compileExpression(node.val, frame);
-<<<<<<< HEAD
-        this.emit(')');
+        this.emit(', env.autoesc)');
     },
 
     _getNodeName: function(node) {
@@ -386,9 +379,6 @@
             default:
                 return '--expression--';
         }
-=======
-        this.emit('], env.autoesc)');
->>>>>>> e98acf63
     },
 
     compileFunCall: function(node, frame) {
