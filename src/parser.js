
var lexer = require('./lexer');
var nodes = require('./nodes');
var Object = require('./object');
var lib = require('./lib');

var Parser = Object.extend({
    init: function (tokens) {
        this.tokens = tokens;
        this.peeked = null;
        this.breakOnBlocks = null;
        this.dropLeadingWhitespace = false;

        this.extensions = [];
    },

    nextToken: function (withWhitespace) {
        var tok;

        if(this.peeked) {
            if(!withWhitespace && this.peeked.type == lexer.TOKEN_WHITESPACE) {
                this.peeked = null;
            }
            else {
                tok = this.peeked;
                this.peeked = null;
                return tok;
            }
        }

        tok = this.tokens.nextToken();

        if(!withWhitespace) {
            while(tok && tok.type == lexer.TOKEN_WHITESPACE) {
                tok = this.tokens.nextToken();
            }
        }

        return tok;
    },

    peekToken: function () {
        this.peeked = this.peeked || this.nextToken();
        return this.peeked;
    },

    pushToken: function(tok) {
        if(this.peeked) {
            throw new Error("pushToken: can only push one token on between reads");
        }
        this.peeked = tok;
    },

    fail: function (msg, lineno, colno) {
        if((lineno === undefined || colno === undefined) && this.peekToken()) {
            var tok = this.peekToken();
            lineno = tok.lineno;
            colno = tok.colno;
        }
        if (lineno !== undefined) lineno += 1;
        if (colno !== undefined) colno += 1;

        throw new lib.TemplateError(msg, lineno, colno);
    },

    skip: function(type) {
        var tok = this.nextToken();
        if(!tok || tok.type != type) {
            this.pushToken(tok);
            return false;
        }
        return true;
    },

    expect: function(type) {
        var tok = this.nextToken();
        if(!tok.type == type) {
            this.fail('expected ' + type + ', got ' + tok.type,
                      tok.lineno,
                      tok.colno);
        }
        return tok;
    },

    skipValue: function(type, val) {
        var tok = this.nextToken();
        if(!tok || tok.type != type || tok.value != val) {
            this.pushToken(tok);
            return false;
        }
        return true;
    },

    skipWhitespace: function () {
        return this.skip(lexer.TOKEN_WHITESPACE);
    },

    skipSymbol: function(val) {
        return this.skipValue(lexer.TOKEN_SYMBOL, val);
    },

    advanceAfterBlockEnd: function(name) {
        if(!name) {
            var tok = this.peekToken();

            if(!tok) {
                this.fail('unexpected end of file');
            }

            if(tok.type != lexer.TOKEN_SYMBOL) {
                this.fail("advanceAfterBlockEnd: expected symbol token or " +
                          "explicit name to be passed");
            }

            name = this.nextToken().value;
        }

        var tok = this.nextToken();

        if(tok.type == lexer.TOKEN_BLOCK_END) {
            if(tok.value.charAt(0) === '-') {
                this.dropLeadingWhitespace = true;
            }
        }
        else {
            this.fail("expected block end in " + name + " statement");
        }
    },

    advanceAfterVariableEnd: function() {
        if(!this.skip(lexer.TOKEN_VARIABLE_END)) {
            this.fail("expected variable end");
        }
    },

    parseFor: function() {
        var forTok = this.peekToken();
        if(!this.skipSymbol('for')) {
            this.fail("parseFor: expected for", forTok.lineno, forTok.colno);
        }

        var node = new nodes.For(forTok.lineno, forTok.colno);

        node.name = this.parsePrimary();

        if(!(node.name instanceof nodes.Symbol)) {
            this.fail('parseFor: variable name expected for loop');
        }

        var type = this.peekToken().type;
        if(type == lexer.TOKEN_COMMA) {
            // key/value iteration
            var key = node.name;
            node.name = new nodes.Array(key.lineno, key.colno);
            node.name.addChild(key);

            while(this.skip(lexer.TOKEN_COMMA)) {
                var prim = this.parsePrimary();
                node.name.addChild(prim);
            }
        }

        if(!this.skipSymbol('in')) {
            this.fail('parseFor: expected "in" keyword for loop',
                      forTok.lineno,
                      forTok.colno);
        }

        node.arr = this.parseExpression();
        this.advanceAfterBlockEnd(forTok.value);

        node.body = this.parseUntilBlocks('endfor');
        this.advanceAfterBlockEnd();

        return node;
    },

    parseMacro: function() {
        var macroTok = this.peekToken();
        if(!this.skipSymbol('macro')) {
            this.fail("expected macro");
        }

        var name = this.parsePrimary(true);
        var args = this.parseSignature();
        var node = new nodes.Macro(macroTok.lineno,
                                   macroTok.colno,
                                   name,
                                   args);

        this.advanceAfterBlockEnd(macroTok.value);
        node.body = this.parseUntilBlocks('endmacro');
        this.advanceAfterBlockEnd();

        return node;
    },

    parseImport: function() {
        var importTok = this.peekToken();
        if(!this.skipSymbol('import')) {
            this.fail("parseImport: expected import",
                      importTok.lineno,
                      importTok.colno);
        }

        var template = this.parsePrimary();

        if(!this.skipSymbol('as')) {
            this.fail('parseImport: expected "as" keyword',
                            importTok.lineno,
                            importTok.colno);
        }

        var target = this.parsePrimary();
        var node = new nodes.Import(importTok.lineno,
                                    importTok.colno,
                                    template,
                                    target);
        this.advanceAfterBlockEnd(importTok.value);

        return node;
    },

    parseFrom: function() {
        var fromTok = this.peekToken();
        if(!this.skipSymbol('from')) {
            this.fail("parseFrom: expected from");
        }

        var template = this.parsePrimary();
        var node = new nodes.FromImport(fromTok.lineno,
                                        fromTok.colno,
                                        template,
                                        new nodes.NodeList());

        if(!this.skipSymbol('import')) {
            this.fail("parseFrom: expected import",
                            fromTok.lineno,
                            fromTok.colno);
        }

        var names = node.names;

        while(1) {
            var nextTok = this.peekToken();
            if(nextTok.type == lexer.TOKEN_BLOCK_END) {
                if(!names.children.length) {
                    this.fail('parseFrom: Expected at least one import name',
                              fromTok.lineno,
                              fromTok.colno);
                }

                // Since we are manually advancing past the block end,
                // need to keep track of whitespace control (normally
                // this is done in `advanceAfterBlockEnd`
                if(nextTok.value.charAt(0) == '-') {
                    this.dropLeadingWhitespace = true;
                }

                this.nextToken();
                break;
            }

            if(names.children.length > 0 && !this.skip(lexer.TOKEN_COMMA)) {
                this.fail('parseFrom: expected comma',
                                fromTok.lineno,
                                fromTok.colno);
            }

            var name = this.parsePrimary();
            if(name.value.charAt(0) == '_') {
                this.fail('parseFrom: names starting with an underscore ' +
                          'cannot be imported',
                          name.lineno,
                          name.colno);
            }

            if(this.skipSymbol('as')) {
                var alias = this.parsePrimary();
                names.addChild(new nodes.Pair(name.lineno,
                                              name.colno,
                                              name,
                                              alias));
            }
            else {
                names.addChild(name);
            }
        }

        return node;
    },

    parseBlock: function() {
        var tag = this.peekToken();
        if(!this.skipSymbol('block')) {
            this.fail('parseBlock: expected block', tag.lineno, tag.colno);
        }

        var node = new nodes.Block(tag.lineno, tag.colno);

        node.name = this.parsePrimary();
        if(!(node.name instanceof nodes.Symbol)) {
            this.fail('parseBlock: variable name expected',
                      tag.lineno,
                      tag.colno);
        }

        this.advanceAfterBlockEnd(tag.value);

        node.body = this.parseUntilBlocks('endblock');

        if(!this.peekToken()) {
            this.fail('parseBlock: expected endblock, got end of file');
        }

        this.advanceAfterBlockEnd();

        return node;
    },

    parseTemplateRef: function(tagName, nodeType) {
        var tag = this.peekToken();
        if(!this.skipSymbol(tagName)) {
            this.fail('parseTemplateRef: expected '+ tagName);
        }

        var node = new nodeType(tag.lineno, tag.colno);
        node.template = this.parsePrimary();

        this.advanceAfterBlockEnd(tag.value);
        return node;
    },

    parseExtends: function() {
        return this.parseTemplateRef('extends', nodes.Extends);
    },

    parseInclude: function() {
        return this.parseTemplateRef('include', nodes.Include);
    },

    parseIf: function() {
        var tag = this.peekToken();
        if(!this.skipSymbol('if') && !this.skipSymbol('elif')) {
            this.fail("parseIf: expected if or elif",
                      tag.lineno,
                      tag.colno);
        }

        var node = new nodes.If(tag.lineno, tag.colno);

        node.cond = this.parseExpression();
        this.advanceAfterBlockEnd(tag.value);

        node.body = this.parseUntilBlocks('elif', 'else', 'endif');
        var tok = this.peekToken();

        switch(tok && tok.value) {
        case "elif":
            node.else_ = this.parseIf();
            break;
        case "else":
            this.advanceAfterBlockEnd();
            node.else_ = this.parseUntilBlocks("endif");
            this.advanceAfterBlockEnd();
            break;
        case "endif":
            node.else_ = null;
            this.advanceAfterBlockEnd();
            break;
        default:
            this.fail('parseIf: expected endif, else, or endif, ' +
                      'got end of file');
        }

        return node;
    },

    parseSet: function() {
        var tag = this.peekToken();
        if(!this.skipSymbol('set')) {
            this.fail('parseSet: expected set', tag.lineno, tag.colno);
        }

        var node = new nodes.Set(tag.lineno, tag.colno, []);

        var target;
        while((target = this.parsePrimary())) {
            node.targets.push(target);

            if(!this.skip(lexer.TOKEN_COMMA)) {
                break;
            }
        }

        if(!this.skipValue(lexer.TOKEN_OPERATOR, '=')) {
            this.fail('parseSet: expected = in set tag',
                      tag.lineno,
                      tag.colno);
        }

        node.value = this.parseExpression();
        this.advanceAfterBlockEnd(tag.value);

        return node;
    },

    parseStatement: function () {
        var tok = this.peekToken();
        var node;

        if(tok.type != lexer.TOKEN_SYMBOL) {
            this.fail('tag name expected', tok.lineno, tok.colno);
        }

        if(this.breakOnBlocks &&
           this.breakOnBlocks.indexOf(tok.value) != -1) {
            return null;
        }

        switch(tok.value) {
        case 'raw': return this.parseRaw();
        case 'if': return this.parseIf();
        case 'for': return this.parseFor();
        case 'block': return this.parseBlock();
        case 'extends': return this.parseExtends();
        case 'include': return this.parseInclude();
        case 'set': return this.parseSet();
        case 'macro': return this.parseMacro();
        case 'import': return this.parseImport();
        case 'from': return this.parseFrom();
        default:
            if (this.extensions.length) {
                for (var i = 0; i < this.extensions.length; i++) {
                    var ext = this.extensions[i];
                    if ((ext.tags || []).indexOf(tok.value) > -1) {
                        return ext.parse(this, nodes, lexer);
                    }
                }
            }
            this.fail('unknown block tag: ' + tok.value, tok.lineno, tok.colno);
        }

        return node;
    },

    parseRaw: function() {
        this.advanceAfterBlockEnd();
        var str = '';
        var begun = this.peekToken();

        while(1) {
            // Passing true gives us all the whitespace tokens as
            // well, which are usually ignored.
            var tok = this.nextToken(true);

            if(!tok) {
                this.fail("expected endraw, got end of file");
            }

            if(tok.type == lexer.TOKEN_BLOCK_START) {
                // We need to look for the `endraw` block statement,
                // which involves a lookahead so carefully keep track
                // of whitespace
                var ws = null;
                var name = this.nextToken(true);

                if(name.type == lexer.TOKEN_WHITESPACE) {
                    ws = name;
                    name = this.nextToken();
                }

                if(name.type == lexer.TOKEN_SYMBOL &&
                   name.value == 'endraw') {
                    this.advanceAfterBlockEnd(name.value);
                    break;
                }
                else {
                    str += tok.value;
                    if(ws) {
                        str += ws.value;
                    }
                    str += name.value;
                }
            }
            else {
                str += tok.value;
            }
        }


        var output = new nodes.Output(
            begun.lineno,
            begun.colno,
            [new nodes.TemplateData(begun.lineno, begun.colno, str)]
        );

        return output;
    },

    parsePostfix: function(node) {
        var tok = this.peekToken();

        while(tok) {
            if(tok.type == lexer.TOKEN_LEFT_PAREN) {
                // Function call
                node = new nodes.FunCall(tok.lineno,
                                         tok.colno,
                                         node,
                                         this.parseSignature());
            }
            else if(tok.type == lexer.TOKEN_LEFT_BRACKET) {
                // Reference
                var lookup = this.parseAggregate();
                if(lookup.children.length > 1) {
                    this.fail('invalid index');
                }

                node =  new nodes.LookupVal(tok.lineno,
                                            tok.colno,
                                            node,
                                            lookup.children[0]);
            }
            else if(tok.type == lexer.TOKEN_OPERATOR && tok.value == '.') {
                // Reference
                this.nextToken();
                var val = this.nextToken();

                if(val.type != lexer.TOKEN_SYMBOL) {
                    this.fail('expected name as lookup value, got ' + val.value,
                              val.lineno,
                              val.colno);
                }

                // Make a literal string because it's not a variable
                // reference
                var lookup = new nodes.Literal(val.lineno,
                                               val.colno,
                                               val.value);

                node =  new nodes.LookupVal(tok.lineno,
                                            tok.colno,
                                            node,
                                            lookup);
            }
            else {
                break;
            }

            tok = this.peekToken();
        }

        return node;
    },

    parseExpression: function() {
        var node = this.parseInlineIf();
        return node;
    },

    parseInlineIf: function() {
        var node = this.parseOr();
        if(this.skipSymbol('if')) {
            var cond_node = this.parseOr();
            var body_node = node;
            node = new nodes.InlineIf(node.lineno, node.colno);
            node.body = body_node;
            node.cond = cond_node;
            if(this.skipSymbol('else')) {
                node.else_ = this.parseOr();
            } else {
                node.else_ = null;
            }
        }

        return node;
    },

    parseOr: function() {
        var node = this.parseAnd();
        while(this.skipSymbol('or')) {
            var node2 = this.parseAnd();
            node = new nodes.Or(node.lineno,
                                node.colno,
                                node,
                                node2);
        }
        return node;
    },

    parseAnd: function() {
        var node = this.parseNot();
        while(this.skipSymbol('and')) {
            var node2 = this.parseNot();
            node = new nodes.And(node.lineno,
                                 node.colno,
                                 node,
                                 node2);
        }
        return node;
    },

    parseNot: function() {
        var tok = this.peekToken();
        if(this.skipSymbol('not')) {
            return new nodes.Not(tok.lineno,
                                 tok.colno,
                                 this.parseNot());
        }
        return this.parseCompare();
    },

    parseCompare: function() {
        var compareOps = ['==', '!=', '<', '>', '<=', '>='];
        var expr = this.parseAdd();
        var ops = [];

        while(1) {
            var tok = this.nextToken();

            if(!tok) {
                break;
            }
            else if(compareOps.indexOf(tok.value) != -1) {
                ops.push(new nodes.CompareOperand(tok.lineno,
                                                  tok.colno,
                                                  this.parseAdd(),
                                                  tok.value));
            }
            else if(tok.type == lexer.TOKEN_SYMBOL &&
                    tok.value == 'in') {
                ops.push(new nodes.CompareOperand(tok.lineno,
                                                  tok.colno,
                                                  this.parseAdd(),
                                                  'in'));
            }
            else if(tok.type == lexer.TOKEN_SYMBOL &&
                    tok.value == 'not' &&
                    this.skipSymbol('in')) {
                ops.push(new nodes.CompareOperand(tok.lineno,
                                                  tok.colno,
                                                  this.parseAdd(),
                                                  'notin'));
            }
            else {
                this.pushToken(tok);
                break;
            }
        }

        if(ops.length) {
            return new nodes.Compare(ops[0].lineno,
                                     ops[0].colno,
                                     expr,
                                     ops);
        }
        else {
            return expr;
        }
    },

    parseAdd: function() {
        var node = this.parseSub();
        while(this.skipValue(lexer.TOKEN_OPERATOR, '+')) {
            var node2 = this.parseSub();
            node = new nodes.Add(node.lineno,
                                 node.colno,
                                 node,
                                 node2);
        }
        return node;
    },

    parseSub: function() {
        var node = this.parseMul();
        while(this.skipValue(lexer.TOKEN_OPERATOR, '-')) {
            var node2 = this.parseMul();
            node = new nodes.Sub(node.lineno,
                                 node.colno,
                                 node,
                                 node2);
        }
        return node;
    },

    parseMul: function() {
        var node = this.parseDiv();
        while(this.skipValue(lexer.TOKEN_OPERATOR, '*')) {
            var node2 = this.parseDiv();
            node = new nodes.Mul(node.lineno,
                                 node.colno,
                                 node,
                                 node2);
        }
        return node;
    },

    parseDiv: function() {
        var node = this.parseFloorDiv();
        while(this.skipValue(lexer.TOKEN_OPERATOR, '/')) {
            var node2 = this.parseFloorDiv();
            node = new nodes.Div(node.lineno,
                                 node.colno,
                                 node,
                                 node2);
        }
        return node;
    },

    parseFloorDiv: function() {
        var node = this.parseMod();
        while(this.skipValue(lexer.TOKEN_OPERATOR, '//')) {
            var node2 = this.parseMod();
            node = new nodes.FloorDiv(node.lineno,
                                      node.colno,
                                      node,
                                      node2);
        }
        return node;
    },

    parseMod: function() {
        var node = this.parsePow();
        while(this.skipValue(lexer.TOKEN_OPERATOR, '%')) {
            var node2 = this.parsePow();
            node = new nodes.Mod(node.lineno,
                                 node.colno,
                                 node,
                                 node2);
        }
        return node;
    },

    parsePow: function() {
        var node = this.parseUnary();
        while(this.skipValue(lexer.TOKEN_OPERATOR, '**')) {
            var node2 = this.parseUnary();
            node = new nodes.Pow(node.lineno,
                                 node.colno,
                                 node,
                                 node2);
        }
        return node;
    },

    parseUnary: function(noFilters) {
        var tok = this.peekToken();
        var node;

        if(this.skipValue(lexer.TOKEN_OPERATOR, '-')) {
            node = new nodes.Neg(tok.lineno,
                                 tok.colno,
                                 this.parseUnary(true));
        }
        else if(this.skipValue(lexer.TOKEN_OPERATOR, '+')) {
            node = new nodes.Pos(tok.lineno,
                                 tok.colno,
                                 this.parseUnary(true));
        }
        else {
            node = this.parsePrimary();
        }

        if(!noFilters) {
            node = this.parseFilter(node);
        }

        return node;
    },

    parsePrimary: function (noPostfix) {
        var tok = this.nextToken();
        var val = null;
        var node = null;

        if(!tok) {
            this.fail('expected expression, got end of file');
        }
        else if(tok.type == lexer.TOKEN_STRING) {
            val = tok.value;
        }
        else if(tok.type == lexer.TOKEN_INT) {
            val = parseInt(tok.value, 10);
        }
        else if(tok.type == lexer.TOKEN_FLOAT) {
            val = parseFloat(tok.value);
        }
        else if(tok.type == lexer.TOKEN_BOOLEAN) {
            if(tok.value == "true") {
                val = true;
            }
            else if(tok.value == "false") {
                val = false;
            }
            else {
                this.fail("invalid boolean: " + tok.val,
                          tok.lineno,
                          tok.colno);
            }
        }

        if(val !== null) {
            node = new nodes.Literal(tok.lineno, tok.colno, val);
        }
        else if(tok.type == lexer.TOKEN_SYMBOL) {
            node = new nodes.Symbol(tok.lineno, tok.colno, tok.value);

            if(!noPostfix) {
                node = this.parsePostfix(node);
            }
        }
        else {
            // See if it's an aggregate type, we need to push the
            // current delimiter token back on
            this.pushToken(tok);
            node = this.parseAggregate();
        }

        if(node) {
            return node;
        }
        else {
            this.fail('unexpected token: ' + tok.value,
                      tok.lineno,
                      tok.colno);
        }
    },

    parseFilter: function(node) {
        while(this.skip(lexer.TOKEN_PIPE)) {
            var tok = this.expect(lexer.TOKEN_SYMBOL);
            var name = tok.value;

            while(this.skipValue(lexer.TOKEN_OPERATOR, '.')) {
                name += '.' + this.expect(lexer.TOKEN_SYMBOL).value;
            }

            node = new nodes.Filter(
                tok.lineno,
                tok.colno,
                new nodes.Symbol(tok.lineno,
                                 tok.colno,
                                 name),
                new nodes.NodeList(
                    tok.lineno,
                    tok.colno,
                    [node])
            );

            if(this.peekToken().type == lexer.TOKEN_LEFT_PAREN) {
                // Get a FunCall node and add the parameters to the
                // filter
                var call = this.parsePostfix(node);
                node.args.children = node.args.children.concat(call.args.children);
            }
        }

        return node;
    },

    parseAggregate: function() {
        var tok = this.nextToken();
        var node;

        switch(tok.type) {
        case lexer.TOKEN_LEFT_PAREN:
            node = new nodes.Group(tok.lineno, tok.colno); break;
        case lexer.TOKEN_LEFT_BRACKET:
            node = new nodes.Array(tok.lineno, tok.colno); break;
        case lexer.TOKEN_LEFT_CURLY:
            node = new nodes.Dict(tok.lineno, tok.colno); break;
        default:
            return null;
        }

        while(1) {
            var type = this.peekToken().type;
            if(type == lexer.TOKEN_RIGHT_PAREN ||
               type == lexer.TOKEN_RIGHT_BRACKET ||
               type == lexer.TOKEN_RIGHT_CURLY) {
                this.nextToken();
                break;
            }

            if(node.children.length > 0) {
                if(!this.skip(lexer.TOKEN_COMMA)) {
                    this.fail("parseAggregate: expected comma after expression",
                              tok.lineno,
                              tok.colno);
                }
            }

            if(node instanceof nodes.Dict) {
                // TODO: check for errors
                var key = this.parsePrimary();

                // We expect a key/value pair for dicts, separated by a
                // colon
                if(!this.skip(lexer.TOKEN_COLON)) {
                    this.fail("parseAggregate: expected colon after dict key",
                        tok.lineno,
                        tok.colno);
                }

                // TODO: check for errors
                var value = this.parseExpression();
                node.addChild(new nodes.Pair(key.lineno,
                                             key.colno,
                                             key,
                                             value));
            }
            else {
                // TODO: check for errors
                var expr = this.parseExpression();
                node.addChild(expr);
            }
        }

        return node;
    },

    parseSignature: function(tolerant) {
        if(this.peekToken().type != lexer.TOKEN_LEFT_PAREN) {
            if(tolerant) {
                return null;
            }
            else {
                this.fail('expected arguments', tok.lineno, tok.colno);
            }
        }

        var tok = this.nextToken();
        var args = new nodes.NodeList(tok.lineno, tok.colno);
        var kwargs = new nodes.KeywordArgs(tok.lineno, tok.colno);
        var kwnames = [];
        var checkComma = false;

        while(1) {
            tok = this.peekToken();
            if(tok.type == lexer.TOKEN_RIGHT_PAREN) {
                this.nextToken();
                break;
            }

            if(checkComma && !this.skip(lexer.TOKEN_COMMA)) {
                this.fail("parseSignature: expected comma after expression",
<<<<<<< HEAD
                    tok.lineno,
                    tok.colno);
=======
                          tok.lineno,
                          tok.colno);
>>>>>>> 27563923
            }
            else {
                var arg = this.parsePrimary();

                if(this.skipValue(lexer.TOKEN_OPERATOR, '=')) {
                    kwargs.addChild(
                        new nodes.Pair(arg.lineno,
                                       arg.colno,
                                       arg,
                                       this.parseExpression())
                    );
                }
                else {
                    args.addChild(arg);
                }
            }

            checkComma = true;
        }

        if(kwargs.children.length) {
            args.addChild(kwargs);
        }

        return args;
    },

    parseUntilBlocks: function(/* blockNames */) {
        var prev = this.breakOnBlocks;
        this.breakOnBlocks = lib.toArray(arguments);

        var ret = this.parse();

        this.breakOnBlocks = prev;
        return ret;
    },

    parseNodes: function () {
        var tok;
        var buf = [];

        while((tok = this.nextToken())) {
            if(tok.type == lexer.TOKEN_DATA) {
                var data = tok.value;
                var nextToken = this.peekToken();
                var nextVal = nextToken && nextToken.value;

                // If the last token has "-" we need to trim the
                // leading whitespace of the data. This is marked with
                // the `dropLeadingWhitespace` variable.
                if(this.dropLeadingWhitespace) {
                    // TODO: this could be optimized (don't use regex)
                    data = data.replace(/^\s*/, '');
                    this.dropLeadingWhitespace = false;
                }

                // Same for the succeding block start token
                if(nextToken &&
                   nextToken.type == lexer.TOKEN_BLOCK_START &&
                   nextVal.charAt(nextVal.length - 1) == '-') {
                    // TODO: this could be optimized (don't use regex)
                    data = data.replace(/\s*$/, '');
                }

                buf.push(new nodes.Output(tok.lineno,
                                          tok.colno,
                                          [new nodes.TemplateData(tok.lineno,
                                                                  tok.colno,
                                                                  data)]));
            }
            else if(tok.type == lexer.TOKEN_BLOCK_START) {
                var n = this.parseStatement();
                if(!n) {
                    break;
                }
                buf.push(n);
            }
            else if(tok.type == lexer.TOKEN_VARIABLE_START) {
                var e = this.parseExpression();
                this.advanceAfterVariableEnd();
                buf.push(new nodes.Output(tok.lineno, tok.colno, [e]));
            }
            else if(tok.type != lexer.TOKEN_COMMENT) {
                // Ignore comments, otherwise this should be an error
                this.fail("Unexpected token at top-level: " +
                                tok.type, tok.lineno, tok.colno);
            }
        }

        return buf;
    },

    parse: function() {
        return new nodes.NodeList(0, 0, this.parseNodes());
    },

    parseAsRoot: function() {
        return new nodes.Root(0, 0, this.parseNodes());
    }
});

// var util = require('util');

// var l = lexer.lex('{%- if x -%}\n hello {% endif %}');
// var t;
// while((t = l.nextToken())) {
//     console.log(util.inspect(t));
// }

// var p = new Parser(lexer.lex('{% test %}sdfd{% endtest %}'));
// var n = p.parse();
// nodes.printNodes(n);

module.exports = {
    parse: function(src, extensions) {
        var p = new Parser(lexer.lex(src));
        if (extensions !== undefined) {
            p.extensions = extensions;
        }
        return p.parseAsRoot();
    }
};<|MERGE_RESOLUTION|>--- conflicted
+++ resolved
@@ -944,13 +944,8 @@
 
             if(checkComma && !this.skip(lexer.TOKEN_COMMA)) {
                 this.fail("parseSignature: expected comma after expression",
-<<<<<<< HEAD
-                    tok.lineno,
-                    tok.colno);
-=======
                           tok.lineno,
                           tok.colno);
->>>>>>> 27563923
             }
             else {
                 var arg = this.parsePrimary();
