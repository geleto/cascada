--- conflicted
+++ resolved
@@ -186,7 +186,27 @@
     return results;
 };
 
-<<<<<<< HEAD
+exports.asyncParallel = function(funcs, done) {
+    var count = funcs.length,
+        result = new Array(count),
+        current = 0;
+
+    var makeNext = function(i) {
+        return function(res) {
+            result[i] = res;
+            current += 1;
+
+            if (current === count) {
+                done(result);
+            }
+        };
+    };
+
+    for (var i = 0; i < count; i++) {
+        funcs[i](makeNext(i));
+    }
+};
+
 if(!Array.prototype.indexOf) {
     Array.prototype.indexOf = function(array, searchElement /*, fromIndex */) {
         if (array == null) {
@@ -217,26 +237,4 @@
         }
         return -1;
     };
-}
-=======
-exports.asyncParallel = function(funcs, done) {
-    var count = funcs.length,
-        result = new Array(count),
-        current = 0;
-
-    var makeNext = function(i) {
-        return function(res) {
-            result[i] = res;
-            current += 1;
-
-            if (current === count) {
-                done(result);
-            }
-        }
-    };
-
-    for (var i = 0; i < count; i++) {
-        funcs[i](makeNext(i));
-    }
-};
->>>>>>> 713319e7
+}