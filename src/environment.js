--- conflicted
+++ resolved
@@ -69,16 +69,13 @@
         return this.filters[name];
     },
 
-<<<<<<< HEAD
-    getTemplate: function(name, eagerCompile) {
+    getTemplate: function(name, eagerCompile, callback) {
         if (name && name.raw) {
             // this fixes autoescape for templates referenced in symbols
             name = name.raw;
         }
-=======
-    getTemplate: function(name, eagerCompile, callback) {
+
         var self = this;
->>>>>>> 713319e7
         var info = null;
         var tmpl = this.cache[name];
 
@@ -126,7 +123,7 @@
                 } else {
                     _getTemplate();
                 }
-            })
+            });
         }
     },
 
