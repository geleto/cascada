var path = require('path');
var lib = require('./lib');
var Obj = require('./object');
var lexer = require('./lexer');
var compiler = require('./compiler');
var builtin_filters = require('./filters');
var builtin_loaders = require('./loaders');
var runtime = require('./runtime');
var globals = require('./globals');
var Frame = runtime.Frame;

var Environment = Obj.extend({
    init: function(loaders, opts) {
        // The dev flag determines the trace that'll be shown on errors.
        // If set to true, returns the full trace from the error point,
        // otherwise will return trace starting from Template.render
        // (the full trace from within nunjucks may confuse developers using
        //  the library)
        // defaults to false
        opts = opts || {};
        this.dev = !!opts.dev;
        this.lexerTags = opts.tags;

        // The autoescape flag sets global autoescaping. If true,
        // every string variable will be escaped by default.
        // If false, strings can be manually escaped using the `escape` filter.
        // defaults to false
        this.autoesc = !!opts.autoescape;

        if(!loaders) {
            // The filesystem loader is only available client-side
            if(builtin_loaders.FileSystemLoader) {
                this.loaders = [new builtin_loaders.FileSystemLoader('views')];
            }
            else {
                this.loaders = [new builtin_loaders.WebLoader('/views')];
            }
        }
        else {
            this.loaders = lib.isArray(loaders) ? loaders : [loaders];
        }

        this.initCache();
        this.filters = {};
        this.asyncFilters = [];
        this.extensions = {};
        this.extensionsList = [];

        for(var name in builtin_filters) {
            this.addFilter(name, builtin_filters[name]);
        }
    },

    initCache: function() {
        // Caching and cache busting
        var cache = {};

        lib.each(this.loaders, function(loader) {
            if(typeof loader.on === 'function'){
                loader.on('update', function(template) {
                    cache[template] = null;
                });
            }
        });

        this.cache = cache;
    },

    addExtension: function(name, extension) {
        extension._name = name;
        this.extensions[name] = extension;
        this.extensionsList.push(extension);
    },

    getExtension: function(name) {
        return this.extensions[name];
    },

    addGlobal: function(name, value) {
        globals[name] = value;
    },

    addFilter: function(name, func, async) {
        var wrapped = func;

        if(async) {
            this.asyncFilters.push(name);
        }
        this.filters[name] = wrapped;
    },

    getFilter: function(name) {
        if(!this.filters[name]) {
            throw new Error('filter not found: ' + name);
        }
        return this.filters[name];
    },

    getTemplate: function(name, eagerCompile, cb) {
        if(name && name.raw) {
            // this fixes autoescape for templates referenced in symbols
            name = name.raw;
        }

        if(lib.isFunction(eagerCompile)) {
            cb = eagerCompile;
            eagerCompile = false;
        }

        if(typeof name !== 'string') {
            throw new Error('template names must be a string: ' + name);
        }

        var tmpl = this.cache[name];

        if(tmpl) {
            if(eagerCompile) {
                tmpl.compile();
            }

            if(cb) {
                cb(null, tmpl);
            }
            else {
                return tmpl;
            }
        } else {
            var syncResult;

            lib.asyncIter(this.loaders, function(loader, i, next, done) {
                function handle(src) {
                    if(src) {
                        done(src);
                    }
                    else {
                        next();
                    }
                }

                if(loader.async) {
                    loader.getSource(name, function(err, src) {
                        if(err) { throw err; }
                        handle(src);
                    });
                }
                else {
                    handle(loader.getSource(name));
                }
            }, function(info) {
                if(!info) {
                    var err = new Error('template not found: ' + name);
                    if(cb) {
                        cb(err);
                    }
                    else {
                        throw err;
                    }
                }
                else {
                    var tmpl = new Template(info.src, this,
                                            info.path, eagerCompile);

                    if(!info.noCache) {
                        this.cache[name] = tmpl;
                    }

                    if(cb) {
                        cb(null, tmpl);
                    }
                    else {
                        syncResult = tmpl;
                    }
                }
            }.bind(this));

            return syncResult;
        }
    },

    express: function(app) {
        var env = this;

        function NunjucksView(name, opts) {
            this.name          = name;
            this.path          = name;
            this.defaultEngine = opts.defaultEngine;
            this.ext           = path.extname(name);
            if (!this.ext && !this.defaultEngine) throw new Error('No default engine was specified and no extension was provided.');
            if (!this.ext) this.name += (this.ext = ('.' !== this.defaultEngine[0] ? '.' : '') + this.defaultEngine);
        }

        NunjucksView.prototype.render = function(opts, cb) {
          env.render(this.name, opts, cb);
        };

        app.set('view', NunjucksView);
    },

    render: function(name, ctx, cb) {
        if(lib.isFunction(ctx)) {
            cb = ctx;
            ctx = null;
        }

        // We support a synchronous API to make it easier to migrate
        // existing code to async. This works because if you don't do
        // anything async work, the whole thing is actually run
        // synchronously.
        var syncResult = null;

        this.getTemplate(name, function(err, tmpl) {
            if(err && cb) {
                cb(err);
            }
            else if(err) {
                throw err;
            }
            else {
                tmpl.render(ctx, cb || function(err, res) {
                    if(err) { throw err; }
                    syncResult = res;
                });
            }
        });

        return syncResult;
    },

    renderString: function(src, ctx, cb) {
        var tmpl = new Template(src, this);
        return tmpl.render(ctx, cb);
    }
});

var Context = Obj.extend({
    init: function(ctx, blocks) {
        this.ctx = ctx;
        this.blocks = {};
        this.exported = [];

        for(var name in blocks) {
            this.addBlock(name, blocks[name]);
        }
    },

    lookup: function(name) {
        // This is one of the most called functions, so optimize for
        // the typical case where the name isn't in the globals
        if(name in globals && !(name in this.ctx)) {
            return globals[name];
        }
        else {
            return this.ctx[name];
        }
    },

    setVariable: function(name, val) {
        this.ctx[name] = val;
    },

    getVariables: function() {
        return this.ctx;
    },

    addBlock: function(name, block) {
        this.blocks[name] = this.blocks[name] || [];
        this.blocks[name].push(block);
    },

    getBlock: function(name) {
        if(!this.blocks[name]) {
            throw new Error('unknown block "' + name + '"');
        }

        return this.blocks[name][0];
    },

    getSuper: function(env, name, block, frame, runtime, cb) {
        var idx = lib.indexOf(this.blocks[name] || [], block);
        var blk = this.blocks[name][idx + 1];
        var context = this;

        if(idx == -1 || !blk) {
            throw new Error('no super block available for "' + name + '"');
        }

        blk(env, context, frame, runtime, cb);
    },

    addExport: function(name) {
        this.exported.push(name);
    },

    getExported: function() {
        var exported = {};
        for(var i=0; i<this.exported.length; i++) {
            var name = this.exported[i];
            exported[name] = this.ctx[name];
        }
        return exported;
    }
});

var Template = Obj.extend({
    init: function (src, env, path, eagerCompile) {
        this.env = env || new Environment();

        if(lib.isObject(src)) {
            switch(src.type) {
            case 'code': this.tmplProps = src.obj; break;
            case 'string': this.tmplStr = src.obj; break;
            }
        }
        else if(lib.isString(src)) {
            this.tmplStr = src;
        }
        else {
            throw new Error("src must be a string or an object describing " +
                            "the source");
        }

        this.path = path;

        if(eagerCompile) {
            lib.withPrettyErrors(this.path,
                                 this.env.dev,
                                 this._compile.bind(this));
        }
        else {
            this.compiled = false;
        }
    },

    render: function(ctx, frame, cb) {
        if (typeof ctx === 'function') {
            cb = ctx;
            ctx = {};
        }
        else if (typeof frame === 'function') {
            cb = frame;
            frame = null;
        }

        return lib.withPrettyErrors(this.path, this.env.dev, function() {
            try {
                this.compile();
            } catch (e) {
                if (cb) cb(e);
                else throw e;
                return;
            }

            var context = new Context(ctx || {}, this.blocks);
            var syncResult = null;

            this.rootRenderFunc(this.env,
                                context,
                                frame || new Frame(),
                                runtime,
                                cb || function(err, res) {
                                    if(err) { throw err; }
                                    syncResult = res;
                                });

            return syncResult;
        }.bind(this));
    },

<<<<<<< HEAD
    getExported: function(cb) {
        try {
            this.compile();
        } catch (e) {
            if (cb) cb(e);
            else throw e;
            return;
        }
=======
    getExported: function(ctx, frame, cb) {
        if (typeof ctx === 'function') {
            cb = ctx;
            ctx = {};
        }

        if (typeof frame === 'function') {
            cb = frame;
            frame = null;
        }

        this.compile();
>>>>>>> f655747f

        // Run the rootRenderFunc to populate the context with exported vars
        var context = new Context(ctx || {}, this.blocks);
        this.rootRenderFunc(this.env,
                            context,
                            frame || new Frame(),
                            runtime,
                            function() {
                                cb(null, context.getExported());
                            });
    },

    compile: function() {
        if(!this.compiled) {
            this._compile();
        }
    },

    _compile: function() {
        var props;

        if(this.tmplProps) {
            props = this.tmplProps;
        }
        else {
            var source = compiler.compile(this.tmplStr,
                                          this.env.asyncFilters,
                                          this.env.extensionsList,
                                          this.path,
                                          this.env.lexerTags);

            var func = new Function(source);
            props = func();
        }

        this.blocks = this._getBlocks(props);
        this.rootRenderFunc = props.root;
        this.compiled = true;
    },

    _getBlocks: function(props) {
        var blocks = {};

        for(var k in props) {
            if(k.slice(0, 2) == 'b_') {
                blocks[k.slice(2)] = props[k];
            }
        }

        return blocks;
    }
});

// test code
// var src = '{% macro foo() %}{% include "include.html" %}{% endmacro %}{{ foo() }}';
// var env = new Environment(new builtin_loaders.FileSystemLoader('../tests/templates', true), { dev: true });
// console.log(env.renderString(src, { name: 'poop' }));

module.exports = {
    Environment: Environment,
    Template: Template
};<|MERGE_RESOLUTION|>--- conflicted
+++ resolved
@@ -342,12 +342,13 @@
         }
 
         return lib.withPrettyErrors(this.path, this.env.dev, function() {
+
+            // ctach compile errors for async rendering
             try {
                 this.compile();
             } catch (e) {
-                if (cb) cb(e);
+                if (cb) return cb(e);
                 else throw e;
-                return;
             }
 
             var context = new Context(ctx || {}, this.blocks);
@@ -366,16 +367,7 @@
         }.bind(this));
     },
 
-<<<<<<< HEAD
-    getExported: function(cb) {
-        try {
-            this.compile();
-        } catch (e) {
-            if (cb) cb(e);
-            else throw e;
-            return;
-        }
-=======
+
     getExported: function(ctx, frame, cb) {
         if (typeof ctx === 'function') {
             cb = ctx;
@@ -387,8 +379,13 @@
             frame = null;
         }
 
-        this.compile();
->>>>>>> f655747f
+        // ctach compile errors for async rendering
+        try {
+            this.compile();
+        } catch (e) {
+            if (cb) return cb(e);
+            else throw e;
+        }
 
         // Run the rootRenderFunc to populate the context with exported vars
         var context = new Context(ctx || {}, this.blocks);
