'use strict';

var path = require('path');
var asap = require('asap');
var lib = require('./lib');
var Obj = require('./object');
var compiler = require('./compiler');
var builtin_filters = require('./filters');
var builtin_loaders = require('./loaders');
var runtime = require('./runtime');
var globals = require('./globals');
var Frame = runtime.Frame;
var Template;

// If the user is using the async API, *always* call it
// asynchronously even if the template was synchronous.
function callbackAsap(cb, err, res) {
    asap(function() { cb(err, res); });
}

var Environment = Obj.extend({
    init: function(loaders, opts) {
        // The dev flag determines the trace that'll be shown on errors.
        // If set to true, returns the full trace from the error point,
        // otherwise will return trace starting from Template.render
        // (the full trace from within nunjucks may confuse developers using
        //  the library)
        // defaults to false
        opts = this.opts = opts || {};
        this.opts.dev = !!opts.dev;

        // The autoescape flag sets global autoescaping. If true,
        // every string variable will be escaped by default.
        // If false, strings can be manually escaped using the `escape` filter.
        // defaults to false
        this.opts.autoescape = !!opts.autoescape;

        // If true, this will make the system throw errors if trying
        // to output a null or undefined value
        this.opts.throwOnUndefined = !!opts.throwOnUndefined;

        this.opts.trimBlocks = !!opts.trimBlocks;
        this.opts.lstripBlocks = !!opts.lstripBlocks;

        if(!loaders) {
            // The filesystem loader is only available client-side
            if(builtin_loaders.FileSystemLoader) {
                this.loaders = [new builtin_loaders.FileSystemLoader('views')];
            }
            else {
                this.loaders = [new builtin_loaders.WebLoader('/views')];
            }
        }
        else {
            this.loaders = lib.isArray(loaders) ? loaders : [loaders];
        }

        this.initCache();
        this.filters = {};
        this.asyncFilters = [];
        this.extensions = {};
        this.extensionsList = [];

        for(var name in builtin_filters) {
            this.addFilter(name, builtin_filters[name]);
        }
    },

    initCache: function() {
        // Caching and cache busting
        lib.each(this.loaders, function(loader) {
            loader.cache = {};

            if(typeof loader.on === 'function') {
                loader.on('update', function(template) {
                    loader.cache[template] = null;
                });
            }
        });
    },

    addExtension: function(name, extension) {
        extension._name = name;
        this.extensions[name] = extension;
        this.extensionsList.push(extension);
    },

    getExtension: function(name) {
        return this.extensions[name];
    },

    addGlobal: function(name, value) {
        globals[name] = value;
    },

    addFilter: function(name, func, async) {
        var wrapped = func;

        if(async) {
            this.asyncFilters.push(name);
        }
        this.filters[name] = wrapped;
    },

    getFilter: function(name) {
        if(!this.filters[name]) {
            throw new Error('filter not found: ' + name);
        }
        return this.filters[name];
    },

    resolveTemplate: function(loader, parentName, filename) {
        var isRelative = (loader.isRelative && parentName)? loader.isRelative(filename) : false;
        return (isRelative && loader.resolve)? loader.resolve(parentName, filename) : filename;
    },

    getTemplate: function(name, eagerCompile, parentName, cb) {
        var that = this;
        var tmpl = null;
        if(name && name.raw) {
            // this fixes autoescape for templates referenced in symbols
            name = name.raw;
        }

        if(lib.isFunction(parentName)) {
            cb = parentName;
            parentName = null;
            eagerCompile = eagerCompile || false;
        }

        if(lib.isFunction(eagerCompile)) {
            cb = eagerCompile;
            eagerCompile = false;
        }

        if(typeof name !== 'string') {
            throw new Error('template names must be a string: ' + name);
        }

        for (var i = 0; i < this.loaders.length; i++) {
            var _name = this.resolveTemplate(this.loaders[i], parentName, name);
            tmpl = this.loaders[i].cache[_name];
            if (tmpl) break;
        }

        if(tmpl) {
            if(eagerCompile) {
                tmpl.compile();
            }

            if(cb) {
                cb(null, tmpl);
            }
            else {
                return tmpl;
            }
        } else {
            var syncResult;
            var _this = this;

            lib.asyncIter(this.loaders, function(loader, i, next, done) {
                function handle(src) {
                    if(src) {
                        src.loader = loader;
                        done(src);
                    }
                    else {
                        next();
                    }
                }

                // Resolve name relative to parentName
                name = that.resolveTemplate(loader, parentName, name);

                if(loader.async) {
                    loader.getSource(name, function(err, src) {
                        if(err) { throw err; }
                        handle(src);
                    });
                }
                else {
                    handle(loader.getSource(name));
                }
            }, function(info) {
                if(!info) {
                    var err = new Error('template not found: ' + name);
                    if(cb) {
                        cb(err);
                    }
                    else {
                        throw err;
                    }
                }
                else {
                    var tmpl = new Template(info.src, _this,
                                            info.path, eagerCompile);

                    if(!info.noCache) {
                        info.loader.cache[name] = tmpl;
                    }

                    if(cb) {
                        cb(null, tmpl);
                    }
                    else {
                        syncResult = tmpl;
                    }
                }
            });

            return syncResult;
        }
    },

    express: function(app) {
        var env = this;

        function NunjucksView(name, opts) {
            this.name          = name;
            this.path          = name;
            this.defaultEngine = opts.defaultEngine;
            this.ext           = path.extname(name);
            if (!this.ext && !this.defaultEngine) throw new Error('No default engine was specified and no extension was provided.');
            if (!this.ext) this.name += (this.ext = ('.' !== this.defaultEngine[0] ? '.' : '') + this.defaultEngine);
        }

        NunjucksView.prototype.render = function(opts, cb) {
          env.render(this.name, opts, cb);
        };

        app.set('view', NunjucksView);
    },

    render: function(name, ctx, cb) {
        if(lib.isFunction(ctx)) {
            cb = ctx;
            ctx = null;
        }

        // We support a synchronous API to make it easier to migrate
        // existing code to async. This works because if you don't do
        // anything async work, the whole thing is actually run
        // synchronously.
        var syncResult = null;

        this.getTemplate(name, function(err, tmpl) {
            if(err && cb) {
                callbackAsap(cb, err);
            }
            else if(err) {
                throw err;
            }
            else {
                tmpl.render(ctx, cb || function(err, res) {
                    if(err) { throw err; }
                    syncResult = res;
                });
            }
        });

        return syncResult;
    },

    renderString: function(src, ctx, opts, cb) {
        if(lib.isFunction(opts)) {
            cb = opts;
            opts = {};
        }
        opts = opts || {};

        var tmpl = new Template(src, this, opts.path);
        return tmpl.render(ctx, cb);
    }
});

var Context = Obj.extend({
    init: function(ctx, blocks) {
        this.ctx = ctx;
        this.blocks = {};
        this.exported = [];

        for(var name in blocks) {
            this.addBlock(name, blocks[name]);
        }
    },

    lookup: function(name) {
        // This is one of the most called functions, so optimize for
        // the typical case where the name isn't in the globals
        if(name in globals && !(name in this.ctx)) {
            return globals[name];
        }
        else {
            return this.ctx[name];
        }
    },

    setVariable: function(name, val) {
        this.ctx[name] = val;
    },

    getVariables: function() {
        return this.ctx;
    },

    addBlock: function(name, block) {
        this.blocks[name] = this.blocks[name] || [];
        this.blocks[name].push(block);
    },

    getBlock: function(name) {
        if(!this.blocks[name]) {
            throw new Error('unknown block "' + name + '"');
        }

        return this.blocks[name][0];
    },

    getSuper: function(env, name, block, frame, runtime, cb) {
        var idx = lib.indexOf(this.blocks[name] || [], block);
        var blk = this.blocks[name][idx + 1];
        var context = this;

        if(idx === -1 || !blk) {
            throw new Error('no super block available for "' + name + '"');
        }

        blk(env, context, frame, runtime, cb);
    },

    addExport: function(name) {
        this.exported.push(name);
    },

    getExported: function() {
        var exported = {};
        for(var i=0; i<this.exported.length; i++) {
            var name = this.exported[i];
            exported[name] = this.ctx[name];
        }
        return exported;
    }
});

Template = Obj.extend({
    init: function (src, env, path, eagerCompile) {
        this.env = env || new Environment();

        if(lib.isObject(src)) {
            switch(src.type) {
            case 'code': this.tmplProps = src.obj; break;
            case 'string': this.tmplStr = src.obj; break;
            }
        }
        else if(lib.isString(src)) {
            this.tmplStr = src;
        }
        else {
            throw new Error('src must be a string or an object describing ' +
                            'the source');
        }

        this.path = path;

        if(eagerCompile) {
            var _this = this;
            try {
                _this._compile();
            }
            catch(err) {
                throw lib.prettifyError(this.path, this.env.dev, err);
            }
        }
        else {
            this.compiled = false;
        }
    },

    render: function(ctx, parentFrame, cb) {
        if (typeof ctx === 'function') {
            cb = ctx;
            ctx = {};
        }
        else if (typeof parentFrame === 'function') {
            cb = parentFrame;
            parentFrame = null;
        }

        var forceAsync = true;
        if(parentFrame) {
            // If there is a frame, we are being called from internal
            // code of another template, and the internal system
            // depends on the sync/async nature of the parent template
            // to be inherited, so force an async callback
            forceAsync = false;
        }

        var _this = this;
        // Catch compile errors for async rendering
        try {
            _this.compile();
        } catch (_err) {
            var err = lib.prettifyError(this.path, this.env.dev, _err);
            if (cb) return callbackAsap(cb, err);
            else throw err;
        }

<<<<<<< HEAD
        var context = new Context(ctx || {}, _this.blocks);
        var syncResult = null;
=======
            var context = new Context(ctx || {}, _this.blocks);
            var frame = parentFrame ? parentFrame.push() : new Frame();
            frame.topLevel = true;
            var syncResult = null;

            _this.rootRenderFunc(
                _this.env,
                context,
                frame,
                runtime,
                (cb ?
                 (forceAsync ? callbackAsap.bind(null, cb) : cb) :
                 function(err, res) {
                     if(err) { throw err; }
                     syncResult = res;
                 })
            );
>>>>>>> 988eef79

        _this.rootRenderFunc(
            _this.env,
            context,
            frame || new Frame(),
            runtime,
            function(err, res) {
                if(err) {
                    err = lib.prettifyError(_this.path, _this.env.dev, err);
                }

                if(cb) {
                    if(forceAsync) {
                        callbackAsap(cb, err, res);
                    }
                    else {
                        cb(err, res);
                    }
                }
                else {
                    if(err) { throw err; }
                    syncResult = res;
                }
            }
        );

        return syncResult;
    },


    getExported: function(ctx, parentFrame, cb) {
        if (typeof ctx === 'function') {
            cb = ctx;
            ctx = {};
        }

        if (typeof parentFrame === 'function') {
            cb = parentFrame;
            parentFrame = null;
        }

        // Catch compile errors for async rendering
        try {
            this.compile();
        } catch (e) {
            if (cb) return cb(e);
            else throw e;
        }

        var frame = parentFrame ? parentFrame.push() : new Frame();
        frame.topLevel = true;

        // Run the rootRenderFunc to populate the context with exported vars
        var context = new Context(ctx || {}, this.blocks);
        this.rootRenderFunc(this.env,
                            context,
                            frame,
                            runtime,
                            function() {
                                cb(null, context.getExported());
                            });
    },

    compile: function() {
        if(!this.compiled) {
            this._compile();
        }
    },

    _compile: function() {
        var props;

        if(this.tmplProps) {
            props = this.tmplProps;
        }
        else {
            var source = compiler.compile(this.tmplStr,
                                          this.env.asyncFilters,
                                          this.env.extensionsList,
                                          this.env.opts.throwOnUndefined,
                                          this.path,
                                          this.env.opts);

            /* jslint evil: true */
            var func = new Function(source);
            props = func();
        }

        this.blocks = this._getBlocks(props);
        this.rootRenderFunc = props.root;
        this.compiled = true;
    },

    _getBlocks: function(props) {
        var blocks = {};

        for(var k in props) {
            if(k.slice(0, 2) === 'b_') {
                blocks[k.slice(2)] = props[k];
            }
        }

        return blocks;
    }
});

// test code
// var src = '{% macro foo() %}{% include "include.html" %}{% endmacro %}{{ foo() }}';
// var env = new Environment(new builtin_loaders.FileSystemLoader('tests/templates', true), { dev: true });
// var test = env.getTemplate('relative/test-cache.html');
// console.log(test.render());

module.exports = {
    Environment: Environment,
    Template: Template
};<|MERGE_RESOLUTION|>--- conflicted
+++ resolved
@@ -405,28 +405,10 @@
             else throw err;
         }
 
-<<<<<<< HEAD
         var context = new Context(ctx || {}, _this.blocks);
+        var frame = parentFrame ? parentFrame.push() : new Frame();
+        frame.topLevel = true;
         var syncResult = null;
-=======
-            var context = new Context(ctx || {}, _this.blocks);
-            var frame = parentFrame ? parentFrame.push() : new Frame();
-            frame.topLevel = true;
-            var syncResult = null;
-
-            _this.rootRenderFunc(
-                _this.env,
-                context,
-                frame,
-                runtime,
-                (cb ?
-                 (forceAsync ? callbackAsap.bind(null, cb) : cb) :
-                 function(err, res) {
-                     if(err) { throw err; }
-                     syncResult = res;
-                 })
-            );
->>>>>>> 988eef79
 
         _this.rootRenderFunc(
             _this.env,
